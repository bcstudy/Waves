package com.wavesplatform.lang.v1.evaluator

import cats.implicits._
import com.wavesplatform.lang.ScriptVersion.Versions.V1
import com.wavesplatform.lang.TypeInfo._
<<<<<<< HEAD
import com.wavesplatform.lang.v1.FunctionHeader
import com.wavesplatform.lang.v1.compiler.Terms._
import com.wavesplatform.lang.v1.evaluator.ctx.{EvaluationContext, LazyVal, Obj}
import com.wavesplatform.lang.{ExecutionError, ExprEvaluator, TypeInfo}
import com.wavesplatform.lang.v1.evaluator.ctx.EvaluationContext.Lenses._
=======
import com.wavesplatform.lang._
import com.wavesplatform.lang.v1.FunctionHeader
import com.wavesplatform.lang.v1.compiler.Terms.{EXPR, LET, _}
import com.wavesplatform.lang.v1.evaluator.ctx.LoggedEvaluationContext.{funcs, lets}
import com.wavesplatform.lang.v1.evaluator.ctx._
import monix.eval.Coeval
>>>>>>> 3a480365

object EvaluatorV1 extends ExprEvaluator {

  import EvalM._

  override type V = V1.type
  override val version: V = V1

<<<<<<< HEAD
  private def evalBlock(let: LET, inner: EXPR, tpe: TYPE): EvalM[Any] = {
=======
  private type F0[A] = StateT[Coeval, LoggedEvaluationContext, A]
  private type FF[A] = EitherT[F0, ExecutionError, A]

  private def getContext: FF[LoggedEvaluationContext] =
    EitherT.apply[F0, ExecutionError, LoggedEvaluationContext](StateT.get[Coeval, LoggedEvaluationContext].map(_.asRight[ExecutionError]))

  private def updateContext(f: LoggedEvaluationContext => LoggedEvaluationContext): FF[Unit] =
    EitherT.apply[F0, ExecutionError, Unit](StateT.modify[Coeval, LoggedEvaluationContext](f).map(_.asRight[ExecutionError]))

  private def writeLog(l: String): FF[Unit] = updateContext(_.logAppend(l))

  private def liftR[A](x: A): FF[A] = EitherT.apply[F0, ExecutionError, A](StateT(s => Coeval.evalOnce((s, Right(x)))))

  private def liftL[A](err: ExecutionError): FF[A] = EitherT.apply[F0, ExecutionError, A](StateT(s => Coeval.evalOnce((s, Left(err)))))

  private def liftCE[A](ei: Coeval[ExecutionError Either A]): FF[A] = EitherT.apply[F0, ExecutionError, A](StateT(s => ei.map(v => (s, v))))

  private def toTER[A](ctx: LoggedEvaluationContext, fa: FF[A]): TrampolinedExecResult[A] = {
    fa.value
      .run(ctx)
      .map(t => EitherT.fromEither[Coeval](t._2))
      .value
  }

  private def evalBlock(let: LET, inner: EXPR, tpe: TYPE): FF[Any] = {
>>>>>>> 3a480365
    import let.{name, value}
    for {
      ctx <- getContext
      result <- {
        if (lets.get(ctx).get(name).isDefined)
          liftError(s"Value '$name' already defined in the scope")
        else if (funcs.get(ctx).keys.exists(_.name == name))
          liftError(s"Value '$name' can't be defined because function with such name is predefined")
        else {
          val blockEvaluation = evalExpr(value)(value.tpe.typeInfo)
          val lazyBlock       = LazyVal(value.tpe)(blockEvaluation.ter(ctx))
          updateContext(lets.modify(_)(_.updated(name, lazyBlock))) *> evalExpr(inner)(tpe.typeInfo)
        }
      }
    } yield result
  }

  private def evalRef(key: String) = {
    for {
      ctx <- getContext
      result <- lets.get(ctx).get(key) match {
        case Some(lzy) => liftTER[Any](lzy.value.value)
        case None      => liftError[Any](s"A definition of '$key' is not found")
      }
    } yield result
  }

  private def evalIF(cond: EXPR, ifTrue: EXPR, ifFalse: EXPR, tpe: TYPE) = {
    for {
      ifc <- evalExpr[Boolean](cond)
      result <- ifc match {
        case true  => evalExpr(ifTrue)(tpe.typeInfo)
        case false => evalExpr(ifFalse)(tpe.typeInfo)
      }
    } yield result
  }

  private def evalGetter(expr: EXPR, field: String) = {
    for {
<<<<<<< HEAD
      obj <- evalExpr[Obj](expr)
      result <- obj.fields.get(field) match {
        case Some(lzy) => liftTER[Any](lzy.value.value)
        case None      => liftError[Any](s"field '$field' not found")
=======
      obj <- evalExpr[AnyObj](expr)
      result <- obj match {
        case Obj(fields) =>
          fields.get(field) match {
            case Some(lzy) => liftCE[Any](lzy.value.value)
            case None      => liftL[Any](s"field '$field' not found")
          }
        case CaseObj(_, fields) =>
          fields.get(field) match {
            case Some(eager) => liftR[Any](eager.value)
            case None        => liftL[Any](s"field '$field' not found")
          }
>>>>>>> 3a480365
      }

    } yield result
  }

  private def evalFunctionCall(header: FunctionHeader, args: List[EXPR]): EvalM[Any] = {
    for {
      ctx <- getContext
      result <- funcs
        .get(ctx)
        .get(header)
        .fold(liftError[Any](s"function '$header' not found")) { func =>
          args
            .traverse[EvalM, Any](a => evalExpr(a)(a.tpe.typeInfo).map(_.asInstanceOf[Any]))
            .map(func.eval)
            .flatMap(r => liftTER[Any](r.value))
        }
    } yield result
  }

  private def evalExpr[T: TypeInfo](t: EXPR): EvalM[T] = {
    (t match {
      case BLOCK(let, inner, blockTpe)    => evalBlock(let, inner, blockTpe)
      case REF(str, _)                    => evalRef(str)
      case CONST_LONG(v)                  => liftValue(v)
      case CONST_BYTEVECTOR(v)            => liftValue(v)
      case CONST_STRING(v)                => liftValue(v)
      case TRUE                           => liftValue(true)
      case FALSE                          => liftValue(false)
      case IF(cond, t1, t2, tpe)          => evalIF(cond, t1, t2, tpe)
      case GETTER(expr, field, _)         => evalGetter(expr, field)
      case FUNCTION_CALL(header, args, _) => evalFunctionCall(header, args)
    }).flatMap(v => {
<<<<<<< HEAD
      val ti = typeInfo[T]
      if (t.tpe.typeInfo <:< ti) liftValue(v.asInstanceOf[T])
      else liftError(s"Bad type: expected: $ti actual: ${t.tpe.typeInfo}")
=======
      liftR(v.asInstanceOf[T])
      //      val ti = typeInfo[T]
      //      if (t.tpe.typeInfo <:< ti) liftR(v.asInstanceOf[T])
      //      else liftL(s"Bad type: expected: ${ti} actual: ${t.tpe.typeInfo}")
>>>>>>> 3a480365
    })

  }

  def apply[A: TypeInfo](c: EvaluationContext, expr: EXPR): Either[(EvaluationContext, ExecutionError), A] = {
    evalExpr[A](expr).run(c)
  }
}<|MERGE_RESOLUTION|>--- conflicted
+++ resolved
@@ -3,20 +3,17 @@
 import cats.implicits._
 import com.wavesplatform.lang.ScriptVersion.Versions.V1
 import com.wavesplatform.lang.TypeInfo._
-<<<<<<< HEAD
 import com.wavesplatform.lang.v1.FunctionHeader
 import com.wavesplatform.lang.v1.compiler.Terms._
 import com.wavesplatform.lang.v1.evaluator.ctx.{EvaluationContext, LazyVal, Obj}
 import com.wavesplatform.lang.{ExecutionError, ExprEvaluator, TypeInfo}
 import com.wavesplatform.lang.v1.evaluator.ctx.EvaluationContext.Lenses._
-=======
 import com.wavesplatform.lang._
 import com.wavesplatform.lang.v1.FunctionHeader
 import com.wavesplatform.lang.v1.compiler.Terms.{EXPR, LET, _}
 import com.wavesplatform.lang.v1.evaluator.ctx.LoggedEvaluationContext.{funcs, lets}
 import com.wavesplatform.lang.v1.evaluator.ctx._
 import monix.eval.Coeval
->>>>>>> 3a480365
 
 object EvaluatorV1 extends ExprEvaluator {
 
@@ -25,35 +22,7 @@
   override type V = V1.type
   override val version: V = V1
 
-<<<<<<< HEAD
   private def evalBlock(let: LET, inner: EXPR, tpe: TYPE): EvalM[Any] = {
-=======
-  private type F0[A] = StateT[Coeval, LoggedEvaluationContext, A]
-  private type FF[A] = EitherT[F0, ExecutionError, A]
-
-  private def getContext: FF[LoggedEvaluationContext] =
-    EitherT.apply[F0, ExecutionError, LoggedEvaluationContext](StateT.get[Coeval, LoggedEvaluationContext].map(_.asRight[ExecutionError]))
-
-  private def updateContext(f: LoggedEvaluationContext => LoggedEvaluationContext): FF[Unit] =
-    EitherT.apply[F0, ExecutionError, Unit](StateT.modify[Coeval, LoggedEvaluationContext](f).map(_.asRight[ExecutionError]))
-
-  private def writeLog(l: String): FF[Unit] = updateContext(_.logAppend(l))
-
-  private def liftR[A](x: A): FF[A] = EitherT.apply[F0, ExecutionError, A](StateT(s => Coeval.evalOnce((s, Right(x)))))
-
-  private def liftL[A](err: ExecutionError): FF[A] = EitherT.apply[F0, ExecutionError, A](StateT(s => Coeval.evalOnce((s, Left(err)))))
-
-  private def liftCE[A](ei: Coeval[ExecutionError Either A]): FF[A] = EitherT.apply[F0, ExecutionError, A](StateT(s => ei.map(v => (s, v))))
-
-  private def toTER[A](ctx: LoggedEvaluationContext, fa: FF[A]): TrampolinedExecResult[A] = {
-    fa.value
-      .run(ctx)
-      .map(t => EitherT.fromEither[Coeval](t._2))
-      .value
-  }
-
-  private def evalBlock(let: LET, inner: EXPR, tpe: TYPE): FF[Any] = {
->>>>>>> 3a480365
     import let.{name, value}
     for {
       ctx <- getContext
@@ -93,25 +62,18 @@
 
   private def evalGetter(expr: EXPR, field: String) = {
     for {
-<<<<<<< HEAD
-      obj <- evalExpr[Obj](expr)
-      result <- obj.fields.get(field) match {
-        case Some(lzy) => liftTER[Any](lzy.value.value)
-        case None      => liftError[Any](s"field '$field' not found")
-=======
       obj <- evalExpr[AnyObj](expr)
       result <- obj match {
         case Obj(fields) =>
           fields.get(field) match {
-            case Some(lzy) => liftCE[Any](lzy.value.value)
-            case None      => liftL[Any](s"field '$field' not found")
+            case Some(lzy) => liftTER[Any](lzy.value.value)
+            case None      => liftError[Any](s"field '$field' not found")
           }
         case CaseObj(_, fields) =>
           fields.get(field) match {
             case Some(eager) => liftR[Any](eager.value)
             case None        => liftL[Any](s"field '$field' not found")
           }
->>>>>>> 3a480365
       }
 
     } yield result
@@ -145,16 +107,10 @@
       case GETTER(expr, field, _)         => evalGetter(expr, field)
       case FUNCTION_CALL(header, args, _) => evalFunctionCall(header, args)
     }).flatMap(v => {
-<<<<<<< HEAD
-      val ti = typeInfo[T]
-      if (t.tpe.typeInfo <:< ti) liftValue(v.asInstanceOf[T])
-      else liftError(s"Bad type: expected: $ti actual: ${t.tpe.typeInfo}")
-=======
       liftR(v.asInstanceOf[T])
       //      val ti = typeInfo[T]
-      //      if (t.tpe.typeInfo <:< ti) liftR(v.asInstanceOf[T])
-      //      else liftL(s"Bad type: expected: ${ti} actual: ${t.tpe.typeInfo}")
->>>>>>> 3a480365
+      //      if (t.tpe.typeInfo <:< ti) liftValue(v.asInstanceOf[T])
+      //      else liftError(s"Bad type: expected: $ti actual: ${t.tpe.typeInfo}")
     })
 
   }
