package com.wavesplatform.lang.v1.evaluator.ctx.impl.waves

import com.wavesplatform.lang.v1.compiler.Types._
import com.wavesplatform.lang.v1.evaluator.ctx.CaseType

object Types {

  val addressType        = CaseType("Address", List("bytes" -> BYTEVECTOR))
  val aliasType          = CaseType("Alias", List("alias" -> STRING))
  val addressOrAliasType = UNION(addressType.typeRef, aliasType.typeRef)

  val transfer = CaseType("Transfer", List("recipient" -> addressOrAliasType, "amount" -> LONG))

  val optionByteVector: OPTION = OPTION(BYTEVECTOR)
  val optionAddress            = OPTION(addressType.typeRef)
  val optionLong: OPTION       = OPTION(LONG)
  val listByteVector: LIST     = LIST(BYTEVECTOR)
  val listTransfers            = LIST(transfer.typeRef)

  val header = List(
    "id"        -> BYTEVECTOR,
    "fee"       -> LONG,
    "timestamp" -> LONG,
    "version"   -> LONG,
  )
  val proven = List(
    "senderPk"  -> BYTEVECTOR,
    "bodyBytes" -> BYTEVECTOR,
    "proofs"    -> listByteVector
  )

  val genesisTransactionType = CaseType(
    "GenesisTransaction",
    List("amount" -> LONG, "recipient" -> addressOrAliasType) ++ header
  )

  val transferTransactionType = CaseType(
    "TransferTransaction",
    List(
      "feeAssetId"      -> optionByteVector,
      "amount"          -> LONG,
      "transferAssetId" -> optionByteVector,
      "recipient"       -> addressOrAliasType,
      "attachment"      -> BYTEVECTOR
    ) ++ header ++ proven
  )

  val issueTransactionType = CaseType(
    "IssueTransaction",
    List(
      "quantity"    -> LONG,
      "name"        -> BYTEVECTOR,
      "description" -> BYTEVECTOR,
      "reissuable"  -> BOOLEAN,
      "decimals"    -> LONG,
      "script"      -> optionByteVector
    ) ++ header ++ proven
  )

  val reissueTransactionType = CaseType(
    "ReissueTransaction",
    List(
      "quantity"   -> LONG,
      "assetId"    -> BYTEVECTOR,
      "reissuable" -> BOOLEAN,
    ) ++ header ++ proven
  )

  val burnTransactionType = CaseType(
    "BurnTransaction",
    List(
      "quantity" -> LONG,
      "assetId"  -> BYTEVECTOR
    ) ++ header ++ proven
  )
  val leaseTransactionType = CaseType(
    "LeaseTransaction",
    List(
      "amount"    -> LONG,
      "recipient" -> addressOrAliasType,
    ) ++ header ++ proven
  )

  val leaseCancelTransactionType = CaseType(
    "LeaseCancelTransaction",
    List(
      "leaseId" -> BYTEVECTOR,
    ) ++ header ++ proven
  )

  val createAliasTransactionType = CaseType(
    "CreateAliasTransaction",
    List(
      "alias" -> STRING,
    ) ++ header ++ proven
  )

  val paymentTransactionType = CaseType(
    "PaymentTransaction",
    List(
      "amount"    -> LONG,
      "recipient" -> addressOrAliasType,
    ) ++ header ++ proven
  )

  val sponsorFeeTransactionType = CaseType(
    "SponsorFeeTransaction",
    List(
      "assetId"              -> BYTEVECTOR,
      "minSponsoredAssetFee" -> optionLong
    ) ++ header ++ proven
  )

<<<<<<< HEAD
  val buyType     = PredefCaseType("Buy", List.empty)
  val sellType    = PredefCaseType("Sell", List.empty)
=======
  val buyType     = CaseType("Buy", List.empty)
  val sellType    = CaseType("Buy", List.empty)
>>>>>>> f33afb89
  val ordTypeType = UNION(buyType.typeRef, sellType.typeRef)

  val assetPairType = CaseType("AssetPair", List("amountAsset" -> optionByteVector, "priceAsset" -> optionByteVector))
  val orderType = CaseType(
    "Order",
    List(
      "senderPublicKey"  -> BYTEVECTOR,
      "matcherPublicKey" -> BYTEVECTOR,
      "assetPair"        -> assetPairType.typeRef,
      "orderType"        -> ordTypeType,
      "price"            -> LONG,
      "amount"           -> LONG,
      "timestamp"        -> LONG,
      "expiration"       -> LONG,
      "matcherFee"       -> LONG,
      "signature"        -> BYTEVECTOR
    )
  )
  val exchangeTransactionType = CaseType(
    "ExchangeTransaction",
    List("buyOrder"       -> orderType.typeRef,
         "sellOrder"      -> orderType.typeRef,
         "price"          -> LONG,
         "amount"         -> LONG,
         "buyMatcherFee"  -> LONG,
         "sellMatcherFee" -> LONG)
      ++ header ++ proven
  )

  def buildDataEntryType(name: String, tpe: TYPE) = CaseType(name + "DataEntry", List("key" -> STRING, "value" -> tpe))

  val strDataEntryType  = buildDataEntryType("Str", STRING)
  val boolDataEntryType = buildDataEntryType("Bool", BOOLEAN)
  val bvDataEntryType   = buildDataEntryType("ByteVector", BYTEVECTOR)
  val longDataEntryType = buildDataEntryType("Long", LONG)
  val dataEntryTypes    = List(strDataEntryType, boolDataEntryType, bvDataEntryType, longDataEntryType)

  val listOfDataEntriesType = LIST(UNION(dataEntryTypes.map(_.typeRef)))

  val dataTransactionType = CaseType(
    "DataTransaction",
    List("data" -> listOfDataEntriesType) ++ header ++ proven
  )

  val massTransferTransactionType = CaseType(
    "MassTransferTransaction",
    List(
      "feeAssetId"    -> optionByteVector,
      "assetId"       -> optionByteVector,
      "totalAmount"   -> LONG,
      "transfers"     -> listTransfers,
      "transferCount" -> LONG,
      "attachment"    -> BYTEVECTOR
    ) ++ header ++ proven
  )

  val setScriptTransactionType = CaseType(
    "SetScriptTransaction",
    List(
      "script" -> optionByteVector
    ) ++ header ++ proven
  )

  val obsoleteTransactionTypes = List(genesisTransactionType, paymentTransactionType)

  val activeTransactionTypes = List(
    transferTransactionType,
    issueTransactionType,
    reissueTransactionType,
    burnTransactionType,
    leaseTransactionType,
    leaseCancelTransactionType,
    massTransferTransactionType,
    createAliasTransactionType,
    setScriptTransactionType,
    sponsorFeeTransactionType,
    exchangeTransactionType,
    dataTransactionType
  )

  val transactionTypes = /*obsoleteTransactionTypes ++ */ activeTransactionTypes

  val outgoingTransactionType = UNION(activeTransactionTypes.map(_.typeRef))
  val anyTransactionType      = UNION(transactionTypes.map(_.typeRef))

  val wavesTypes = Seq(addressType, aliasType, transfer) ++ dataEntryTypes ++ transactionTypes
}<|MERGE_RESOLUTION|>--- conflicted
+++ resolved
@@ -111,13 +111,9 @@
     ) ++ header ++ proven
   )
 
-<<<<<<< HEAD
-  val buyType     = PredefCaseType("Buy", List.empty)
-  val sellType    = PredefCaseType("Sell", List.empty)
-=======
   val buyType     = CaseType("Buy", List.empty)
   val sellType    = CaseType("Buy", List.empty)
->>>>>>> f33afb89
+
   val ordTypeType = UNION(buyType.typeRef, sellType.typeRef)
 
   val assetPairType = CaseType("AssetPair", List("amountAsset" -> optionByteVector, "priceAsset" -> optionByteVector))
