--- conflicted
+++ resolved
@@ -33,9 +33,6 @@
 
   val selfPeer = new ConnectedPeer(remote, self)
 
-<<<<<<< HEAD
-  override def receive = {
-=======
   private def processErrors: Receive = {
     case CommandFailed(w: Write) =>
       log.info(s"Write failed : $w " + remote)
@@ -81,7 +78,6 @@
   }: Receive) orElse processErrors
 
   def workingCycle: Receive = ({
->>>>>>> 5c736f26
     case msg: message.Message[_] =>
       connection ! Write(ByteString(msg.bytes))
 
@@ -114,10 +110,8 @@
 }
 
 object PeerConnectionHandler {
-<<<<<<< HEAD
-=======
 
->>>>>>> 5c736f26
   case object CloseConnection
+
   case object Blacklist
 }