--- conflicted
+++ resolved
@@ -19,15 +19,9 @@
     val Success(expr, _) = Parser(script)
     for {
       compileResult <- CompilerV1(dummyCompilerContext, expr)
-<<<<<<< HEAD
-      (typedExpr, tpe) = compileResult
-      er               = EvaluatorV1[T](BlockchainContext.build(networkByte, Coeval(t), Coeval(???), null), typedExpr)
-      r <- er._2
-=======
       (typedExpr, _) = compileResult
-      er             = EvaluatorV1[T](BlockchainContext.build(networkByte, Coeval(tx), Coeval(???), null), typedExpr)
+      er             = EvaluatorV1[T](BlockchainContext.build(networkByte, Coeval(t), Coeval(???), null), typedExpr)
       r <- er
->>>>>>> c9447805
     } yield r
   }
 
