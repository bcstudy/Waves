--- conflicted
+++ resolved
@@ -522,13 +522,8 @@
           NTP.correctedTime())
         state.balance(testAcc) shouldBe balance
         state.assetBalance(testAssetAcc) shouldBe balance
-<<<<<<< HEAD
-        state.included(tx).value shouldBe state.stateHeight
+        state.included(tx.id).value shouldBe state.stateHeight
         state invokePrivate applyChanges(Map(testAssetAcc -> (AccState(0L, 0L), Seq(tx))), NTP.correctedTime())
-=======
-        state.included(tx.id).value shouldBe state.stateHeight
-        state invokePrivate applyChanges(Map(testAssetAcc -> (AccState(0L), Seq(tx))), NTP.correctedTime())
->>>>>>> ad2c5619
       }
     }
   }
