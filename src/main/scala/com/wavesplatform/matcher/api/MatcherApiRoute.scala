package com.wavesplatform.matcher.api

import java.util.concurrent.Executors

import akka.actor.ActorRef
import akka.http.scaladsl.marshalling.ToResponseMarshallable
import akka.http.scaladsl.model.{StatusCode, StatusCodes}
import akka.http.scaladsl.server.{Directive1, Route}
import akka.pattern.ask
import akka.util.Timeout
import com.google.common.primitives.Longs
import com.wavesplatform.account.PublicKeyAccount
import com.wavesplatform.api.http._
import com.wavesplatform.crypto
import com.wavesplatform.features.BlockchainFeatures
import com.wavesplatform.features.FeatureProvider._
import com.wavesplatform.matcher.market.MatcherActor.{GetMarkets, GetMarketsResponse}
import com.wavesplatform.matcher.market.MatcherTransactionWriter.GetTransactionsByOrder
import com.wavesplatform.matcher.market.OrderBookActor._
import com.wavesplatform.matcher.market.OrderHistoryActor
import com.wavesplatform.matcher.market.OrderHistoryActor._
import com.wavesplatform.matcher.model._
import com.wavesplatform.matcher.{AssetPairBuilder, MatcherSettings}
import com.wavesplatform.metrics.TimerExt
import com.wavesplatform.settings.RestAPISettings
import com.wavesplatform.state.{Blockchain, ByteStr}
import com.wavesplatform.transaction.assets.exchange.OrderJson._
import com.wavesplatform.transaction.assets.exchange.{AssetPair, Order}
import com.wavesplatform.utils.{Base58, NTP, ScorexLogging}
import com.wavesplatform.wallet.Wallet
import io.swagger.annotations._
import javax.ws.rs.Path
import kamon.Kamon
import org.iq80.leveldb.DB
import play.api.libs.json._

import scala.concurrent.ExecutionContext.Implicits.global
import scala.concurrent.duration._
import scala.concurrent.{ExecutionContext, ExecutionContextExecutor, Future}
import scala.util.{Failure, Success, Try}

@Path("/matcher")
@Api(value = "/matcher/")
case class MatcherApiRoute(wallet: Wallet,
                           assetPairBuilder: AssetPairBuilder,
                           matcher: ActorRef,
                           orderHistory: ActorRef,
                           orderBook: AssetPair => Option[ActorRef],
                           orderBookSnapshot: OrderBookSnapshotHttpCache,
                           txWriter: ActorRef,
                           settings: RestAPISettings,
                           matcherSettings: MatcherSettings,
                           blockchain: Blockchain,
                           db: DB)
    extends ApiRoute
    with ScorexLogging {

  import MatcherApiRoute._
  import PathMatchers._

  private val timer       = Kamon.timer("matcher.api-requests")
  private val placeTimer  = timer.refine("action" -> "place")
  private val cancelTimer = timer.refine("action" -> "cancel")

  override lazy val route: Route =
    pathPrefix("matcher") {
      matcherPublicKey ~ getOrderBook ~ marketStatus ~ place ~ getAssetPairAndPublicKeyOrderHistory ~ getPublicKeyOrderHistory ~
        getAllOrderHistory ~ getTradableBalance ~ reservedBalance ~ orderStatus ~
        historyDelete ~ cancel ~ orderbooks ~ orderBookDelete ~ getTransactionsByOrder ~ forceCancelOrder ~
        getSettings
    }

  private def withAssetPair(p: AssetPair, redirectToInverse: Boolean = false, suffix: String = ""): Directive1[AssetPair] =
    assetPairBuilder.validateAssetPair(p) match {
      case Right(_) => provide(p)
      case Left(e) if redirectToInverse =>
        assetPairBuilder
          .validateAssetPair(p.reverse)
          .fold(
            _ => complete(StatusCodes.NotFound -> Json.obj("message" -> e)),
            _ => redirect(s"/matcher/orderbook/${p.priceAssetStr}/${p.amountAssetStr}$suffix", StatusCodes.MovedPermanently)
          )
      case Left(e) => complete(StatusCodes.NotFound -> Json.obj("message" -> e))
    }

  @Path("/")
  @ApiOperation(value = "Matcher Public Key", notes = "Get matcher public key", httpMethod = "GET")
  def matcherPublicKey: Route = (pathEndOrSingleSlash & get) {
    complete(
      wallet
        .findPrivateKey(matcherSettings.account)
        .map(a => JsString(Base58.encode(a.publicKey)))
        .getOrElse[JsValue](JsString("")))
  }

  @Path("/settings")
  @ApiOperation(value = "Matcher Settings", notes = "Get matcher settings", httpMethod = "GET")
  def getSettings: Route = (path("settings") & get) {
    val priceAssets = matcherSettings.priceAssets
    complete(StatusCodes.OK -> Json.obj("priceAssets" -> priceAssets))
  }

  @Path("/orderbook/{amountAsset}/{priceAsset}")
  @ApiOperation(value = "Get Order Book for a given Asset Pair", notes = "Get Order Book for a given Asset Pair", httpMethod = "GET")
  @ApiImplicitParams(
    Array(
      new ApiImplicitParam(name = "amountAsset", value = "Amount Asset Id in Pair, or 'WAVES'", dataType = "string", paramType = "path"),
      new ApiImplicitParam(name = "priceAsset", value = "Price Asset Id in Pair, or 'WAVES'", dataType = "string", paramType = "path"),
      new ApiImplicitParam(name = "depth",
                           value = "Limit the number of bid/ask records returned",
                           required = false,
                           dataType = "integer",
                           paramType = "query")
    ))
  def getOrderBook: Route = (path("orderbook" / AssetPairPM) & get) { p =>
    parameters('depth.as[Int].?) { depth =>
      withAssetPair(p, redirectToInverse = true) { pair =>
        complete(orderBookSnapshot.get(pair, depth))
      }
    }
  }

  @Path("/orderbook/{amountAsset}/{priceAsset}/status")
  @ApiOperation(value = "Get Market Status", notes = "Get current market data such as last trade, best bid and ask", httpMethod = "GET")
  @ApiImplicitParams(
    Array(
      new ApiImplicitParam(name = "amountAsset", value = "Amount Asset Id in Pair, or 'WAVES'", dataType = "string", paramType = "path"),
      new ApiImplicitParam(name = "priceAsset", value = "Price Asset Id in Pair, or 'WAVES'", dataType = "string", paramType = "path")
    ))
  def marketStatus: Route = (path("orderbook" / AssetPairPM / "status") & get) { p =>
    withAssetPair(p, redirectToInverse = true) { pair =>
      onComplete((matcher ? GetMarketStatusRequest(pair)).mapTo[MatcherResponse]) { t =>
        complete(t.fold(ex => StatusCodes.InternalServerError -> s"An error occurred: ${ex.getMessage}", resp => resp.code -> resp.json))
      }
    }
  }

  @Path("/orderbook")
  @ApiOperation(value = "Place order",
                notes = "Place a new limit order (buy or sell)",
                httpMethod = "POST",
                produces = "application/json",
                consumes = "application/json")
  @ApiImplicitParams(
    Array(
      new ApiImplicitParam(
        name = "body",
        value = "Json with data",
        required = true,
        paramType = "body",
        dataType = "com.wavesplatform.transaction.assets.exchange.Order"
      )
    ))
  def place: Route = path("orderbook") {
    (pathEndOrSingleSlash & post) {
      json[Order] { order =>
        placeTimer.measure {
<<<<<<< HEAD
          if (blockchain.hasScript(order.senderPublicKey.toAddress) &&
              !blockchain.isFeatureActivated(BlockchainFeatures.SmartAccountTrading, blockchain.height)) {
            val resp = StatusCodeMatcherResponse(StatusCodes.BadRequest, "Trading on scripted account isn't allowed yet.")
            Future.successful(resp.code -> resp.json)
=======
          if (blockchain.hasScript(order.senderPublicKey.toAddress)) {
            Future.successful[MatcherResponse](StatusCodes.BadRequest -> "Trading on scripted account isn't allowed yet.")
>>>>>>> c9447805
          } else {
            log.trace(s"Placing ${order.id()}")
            (matcher ? order).mapTo[MatcherResponse]
          }
        }
      }
    }
  }

<<<<<<< HEAD
  @Path("/orderbook/cancel")
  @ApiOperation(
    value = "Cancel orders",
    notes = "Cancel all previously submitted orders if it's not already filled completely",
    httpMethod = "POST",
    produces = "application/json",
    consumes = "application/json"
  )
  @ApiImplicitParams(
    Array(
      new ApiImplicitParam(
        name = "body",
        value = "Json with data",
        required = true,
        paramType = "body",
        dataType = "com.wavesplatform.matcher.api.CancelOrderRequest"
      )
    ))
  def cancelAll: Route = (path("orderbook" / "cancel") & post) {
    implicit val ec = MatcherApiRoute.cancelExecutor
    json[CancelOrderRequest] { req =>
      if (req.isSignatureValid()) {
        req.timestamp match {
          case None => InvalidSignature
          case Some(timestamp) =>
            val address = req.senderPublicKey.address
            MatcherApiRoute.checkTimestamp(address, timestamp.millis) {
              val requests = DBUtils
                .ordersByAddress(db, req.senderPublicKey.toAddress, Set.empty, activeOnly = true, matcherSettings.maxOrdersPerRequest)
                .map {
                  case (order, _) =>
                    orderBook(order.assetPair).fold {
                      log.warn(s"Can't find pair ${order.assetPair} for order ${order.idStr()}")
                      Future.successful[Any](())
                    } { x =>
                      cancelTimer.measure(x ? CancelOrder(order.assetPair, req.senderPublicKey, ByteStr(order.id())))
                    }
                }

              Future.sequence(requests).map { _ =>
                StatusCodes.OK -> Json.obj("status" -> "Cancelled")
              }
=======
  private def cancelOrder(orderId: ByteStr, senderPublicKey: Option[PublicKeyAccount]): ToResponseMarshallable = {
    val st = cancelTimer.start()
    DBUtils.orderInfo(db, orderId).status match {
      case LimitOrder.NotFound      => StatusCodes.NotFound
      case status if status.isFinal => StatusCodes.BadRequest -> Json.obj("message" -> s"Order is already ${status.name}")
      case _ =>
        DBUtils.order(db, orderId) match {
          case None =>
            log.warn(s"Order $orderId was not found in history")
            StatusCodes.NotFound
          case Some(order) if senderPublicKey.exists(_ != order.senderPublicKey) =>
            StatusCodes.BadRequest -> Json.obj("message" -> "Public Key mismatch")
          case Some(order) =>
            orderBook(order.assetPair) match {
              case Some(orderBookRef) =>
                log.trace(s"Cancelling ${order.id()} for ${senderPublicKey.map(_.address)}")
                (orderBookRef ? CancelOrder(orderId)).mapTo[MatcherResponse].andThen { case _ => st.stop() }
              case None =>
                log.debug(s"Order book for ${order.assetPair} was not found, cancelling $orderId anyway")
                (orderHistory ? OrderHistoryActor.ForceCancelOrderFromHistory(orderId))
                  .mapTo[Option[Order]]
                  .map {
                    case None    => StatusCodes.NotFound
                    case Some(_) => StatusCodes.OK
                  }
                  .andThen { case _ => st.stop() }
>>>>>>> c9447805
            }
        }
    }
  }

  @Path("/orderbook/{amountAsset}/{priceAsset}/cancel")
  @ApiOperation(
    value = "Cancel order",
    notes = "Cancel previously submitted order if it's not already filled completely",
    httpMethod = "POST",
    produces = "application/json",
    consumes = "application/json"
  )
  @ApiImplicitParams(
    Array(
      new ApiImplicitParam(name = "amountAsset", value = "Amount Asset Id in Pair, or 'WAVES'", dataType = "string", paramType = "path"),
      new ApiImplicitParam(name = "priceAsset", value = "Price Asset Id in Pair, or 'WAVES'", dataType = "string", paramType = "path"),
      new ApiImplicitParam(
        name = "body",
        value = "Json with data",
        required = true,
        paramType = "body",
        dataType = "com.wavesplatform.matcher.api.CancelOrderRequest"
      )
    ))
  def cancel: Route = (path("orderbook" / AssetPairPM / "cancel") & post) { p =>
    withAssetPair(p) { pair =>
      orderBook(pair).fold[Route](complete(StatusCodes.NotFound -> Json.obj("message" -> "Invalid asset pair"))) { _ =>
        json[CancelOrderRequest] { req =>
<<<<<<< HEAD
          if (req.isSignatureValid())
            req.orderId match {
              case Some(id) =>
                cancelTimer
                  .measure(oba ? CancelOrder(pair, req.senderPublicKey, id))
                  .mapTo[MatcherResponse]
                  .map(r => r.code -> r.json)

              case None =>
                val requests = DBUtils
                  .ordersByAddressAndPair(db, req.senderPublicKey.toAddress, pair, activeOnly = true)
                  .map {
                    case (order, _) =>
                      orderBook(order.assetPair).fold {
                        log.warn(s"Can't find pair ${order.assetPair} for order ${order.idStr()}")
                        Future.successful[Any](())
                      } { x =>
                        cancelTimer.measure(x ? CancelOrder(order.assetPair, req.senderPublicKey, ByteStr(order.id())))
                      }
                  }

                Future.sequence(requests).map { _ =>
                  StatusCodes.OK -> Json.obj("status" -> "Cancelled")
                }
            } else InvalidSignature
=======
          if (req.isSignatureValid()) req.orderId match {
            case Some(id) => cancelOrder(id, Some(req.sender))
            case None     => NotImplemented("Batch cancel is not supported yet")
          } else InvalidSignature
>>>>>>> c9447805
        }
      }
    }
  }

  @Path("/orderbook/{amountAsset}/{priceAsset}/delete")
  @ApiOperation(
    value = "Delete Order from History by Id",
    notes = "Delete Order from History by Id if it's in terminal status (Filled, Cancel)",
    httpMethod = "POST",
    produces = "application/json",
    consumes = "application/json"
  )
  @ApiImplicitParams(
    Array(
      new ApiImplicitParam(name = "amountAsset", value = "Amount Asset Id in Pair, or 'WAVES'", dataType = "string", paramType = "path"),
      new ApiImplicitParam(name = "priceAsset", value = "Price Asset Id in Pair, or 'WAVES'", dataType = "string", paramType = "path"),
      new ApiImplicitParam(
        name = "body",
        value = "Json with data",
        required = true,
        paramType = "body",
        dataType = "com.wavesplatform.matcher.api.CancelOrderRequest"
      )
    ))
  def historyDelete: Route = (path("orderbook" / AssetPairPM / "delete") & post) { p =>
    withAssetPair(p) { pair =>
      json[CancelOrderRequest] { req =>
        if (req.isSignatureValid()) {
          log.trace(s"Deleting ${req.orderId.fold(s"all orders for ${req.sender}")(_.base58)}")
          (orderHistory ? DeleteOrderFromHistory(pair, req.sender, req.orderId, NTP.correctedTime()))
            .mapTo[MatcherResponse]
        } else InvalidSignature
      }
    }
  }

  @Path("/orderbook/{amountAsset}/{priceAsset}/publicKey/{publicKey}")
  @ApiOperation(value = "Order History by Asset Pair and Public Key",
                notes = "Get Order History for a given Asset Pair and Public Key",
                httpMethod = "GET")
  @ApiImplicitParams(
    Array(
      new ApiImplicitParam(name = "amountAsset", value = "Amount Asset Id in Pair, or 'WAVES'", dataType = "string", paramType = "path"),
      new ApiImplicitParam(name = "priceAsset", value = "Price Asset Id in Pair, or 'WAVES'", dataType = "string", paramType = "path"),
      new ApiImplicitParam(name = "publicKey", value = "Public Key", required = true, dataType = "string", paramType = "path"),
      new ApiImplicitParam(name = "Timestamp", value = "Timestamp", required = true, dataType = "integer", paramType = "header"),
      new ApiImplicitParam(name = "Signature",
                           value = "Signature of [Public Key ++ Timestamp] bytes",
                           required = true,
                           dataType = "string",
                           paramType = "header")
    ))
  def getAssetPairAndPublicKeyOrderHistory: Route = (path("orderbook" / AssetPairPM / "publicKey" / PublicKeyPM) & get) { (p, publicKey) =>
    (headerValueByName("Timestamp") & headerValueByName("Signature")) { (ts, sig) =>
      checkGetSignature(publicKey, ts, sig) match {
        case Success(address) =>
          withAssetPair(p, redirectToInverse = true, s"/publicKey/$publicKey") { pair =>
            complete(StatusCodes.OK -> DBUtils.ordersByAddressAndPair(db, address, pair, matcherSettings.maxOrdersPerRequest).map {
              case (order, orderInfo) =>
                orderJson(order, orderInfo)
            })
          }
        case Failure(ex) =>
          complete(StatusCodes.BadRequest -> Json.obj("message" -> ex.getMessage))
      }
    }
  }

  @Path("/orderbook/{publicKey}")
  @ApiOperation(value = "Order History by Public Key", notes = "Get Order History for a given Public Key", httpMethod = "GET")
  @ApiImplicitParams(
    Array(
      new ApiImplicitParam(name = "publicKey", value = "Public Key", required = true, dataType = "string", paramType = "path"),
      new ApiImplicitParam(
        name = "activeOnly",
        value = "Return active only orders (Accepted and PartiallyFilled)",
        required = false,
        dataType = "boolean",
        paramType = "query",
        defaultValue = "false"
      ),
      new ApiImplicitParam(name = "Timestamp", value = "Timestamp", required = true, dataType = "integer", paramType = "header"),
      new ApiImplicitParam(name = "Signature",
                           value = "Signature of [Public Key ++ Timestamp] bytes",
                           required = true,
                           dataType = "string",
                           paramType = "header")
    ))
  def getPublicKeyOrderHistory: Route = (path("orderbook" / PublicKeyPM) & get) { publicKey =>
    parameters('activeOnly.as[Boolean].?) { activeOnly =>
      (headerValueByName("Timestamp") & headerValueByName("Signature")) { (ts, sig) =>
        checkGetSignature(publicKey, ts, sig) match {
          case Success(_) =>
            complete(
              StatusCodes.OK -> DBUtils
                .ordersByAddress(db, publicKey, activeOnly.getOrElse(false), matcherSettings.maxOrdersPerRequest)
                .map {
                  case (order, orderInfo) =>
                    orderJson(order, orderInfo)
                })
          case Failure(ex) =>
            complete(StatusCodes.BadRequest -> Json.obj("message" -> ex.getMessage))
        }
      }
    }
  }

  def checkGetSignature(pk: PublicKeyAccount, timestamp: String, signature: String): Try[PublicKeyAccount] = Try {
    val sig = Base58.decode(signature).get
    val ts  = timestamp.toLong
    require(math.abs(ts - NTP.correctedTime()).millis < matcherSettings.maxTimestampDiff, "Incorrect timestamp")
    require(crypto.verify(sig, pk.publicKey ++ Longs.toByteArray(ts), pk.publicKey), "Incorrect signature")
    pk
  }

  @Path("/orders/cancel/{orderId}")
  @ApiOperation(value = "Cancel Order by ID without signature", notes = "Cancel Order by ID without signature", httpMethod = "POST")
  @ApiImplicitParams(
    Array(
      new ApiImplicitParam(name = "orderId", value = "Order Id", required = true, dataType = "string", paramType = "path")
    ))
  def forceCancelOrder: Route = (path("orders" / "cancel" / ByteStrPM) & post & withAuth) { orderId =>
    complete(cancelOrder(orderId, None))
  }

  @Path("/orders/{address}")
  @ApiOperation(value = "All Order History by address", notes = "Get All Order History for a given address", httpMethod = "GET")
  @ApiImplicitParams(
    Array(
      new ApiImplicitParam(name = "address", value = "Address", dataType = "string", paramType = "path")
    ))
  def getAllOrderHistory: Route = (path("orders" / AddressPM) & get & withAuth) { address =>
    parameters('activeOnly.as[Boolean].?) { activeOnly =>
      complete(StatusCodes.OK -> DBUtils.ordersByAddress(db, address, activeOnly.getOrElse(true), matcherSettings.maxOrdersPerRequest).map {
        case (order, orderInfo) =>
          orderJson(order, orderInfo)
      })
    }
  }

  @Path("/orderbook/{amountAsset}/{priceAsset}/tradableBalance/{address}")
  @ApiOperation(value = "Tradable balance for Asset Pair", notes = "Get Tradable balance for the given Asset Pair", httpMethod = "GET")
  @ApiImplicitParams(
    Array(
      new ApiImplicitParam(name = "amountAsset", value = "Amount Asset Id in Pair, or 'WAVES'", dataType = "string", paramType = "path"),
      new ApiImplicitParam(name = "priceAsset", value = "Price Asset Id in Pair, or 'WAVES'", dataType = "string", paramType = "path"),
      new ApiImplicitParam(name = "address", value = "Account Address", required = true, dataType = "string", paramType = "path")
    ))
  def getTradableBalance: Route = (path("orderbook" / AssetPairPM / "tradableBalance" / AddressPM) & get) { (pair, address) =>
    withAssetPair(pair, redirectToInverse = true, s"/tradableBalance/$address") { pair =>
      complete((orderHistory ? GetTradableBalance(pair, address, NTP.correctedTime())).mapTo[MatcherResponse])
    }
  }

  @Path("/balance/reserved/{publicKey}")
  @ApiOperation(value = "Reserved Balance", notes = "Get non-zero balance of open orders", httpMethod = "GET")
  @ApiImplicitParams(
    Array(
      new ApiImplicitParam(name = "publicKey", value = "Public Key", required = true, dataType = "string", paramType = "path"),
      new ApiImplicitParam(name = "Timestamp", value = "Timestamp", required = true, dataType = "integer", paramType = "header"),
      new ApiImplicitParam(name = "Signature",
                           value = "Signature of [Public Key ++ Timestamp] bytes",
                           required = true,
                           dataType = "string",
                           paramType = "header")
    ))
  def reservedBalance: Route = (path("balance" / "reserved" / PublicKeyPM) & get) { publicKey =>
    (headerValueByName("Timestamp") & headerValueByName("Signature")) { (ts, sig) =>
      checkGetSignature(publicKey, ts, sig) match {
        case Success(pk) =>
          complete(StatusCodes.OK -> Json.toJson(DBUtils.reservedBalance(db, pk).map { case (k, v) => AssetPair.assetIdStr(k) -> v }))
        case Failure(ex) =>
          complete(StatusCodes.BadRequest -> Json.obj("message" -> ex.getMessage))
      }
    }
  }

  @Path("/orderbook/{amountAsset}/{priceAsset}/{orderId}")
  @ApiOperation(value = "Order Status", notes = "Get Order status for a given Asset Pair during the last 30 days", httpMethod = "GET")
  @ApiImplicitParams(
    Array(
      new ApiImplicitParam(name = "amountAsset", value = "Amount Asset Id in Pair, or 'WAVES'", dataType = "string", paramType = "path"),
      new ApiImplicitParam(name = "priceAsset", value = "Price Asset Id in Pair, or 'WAVES'", dataType = "string", paramType = "path"),
      new ApiImplicitParam(name = "orderId", value = "Order Id", required = true, dataType = "string", paramType = "path")
    ))
  def orderStatus: Route = (path("orderbook" / AssetPairPM / ByteStrPM) & get) { (p, orderId) =>
    withAssetPair(p, redirectToInverse = true, s"/$orderId") { _ =>
<<<<<<< HEAD
      val status = DBUtils.orderInfo(db, orderId.arr).status
      val code   = if (status == LimitOrder.NotFound) StatusCodes.NotFound else StatusCodes.OK
      complete(code -> status.json)
=======
      complete(StatusCodes.OK -> DBUtils.orderInfo(db, orderId).status.json)
>>>>>>> c9447805
    }
  }

  @Path("/orderbook")
  @ApiOperation(value = "Get the open trading markets", notes = "Get the open trading markets along with trading pairs meta data", httpMethod = "GET")
  def orderbooks: Route = path("orderbook") {
    (pathEndOrSingleSlash & get) {
      complete((matcher ? GetMarkets).mapTo[GetMarketsResponse])
    }
  }

  @Path("/orderbook/{amountAsset}/{priceAsset}")
  @ApiOperation(value = "Remove Order Book for a given Asset Pair", notes = "Remove Order Book for a given Asset Pair", httpMethod = "DELETE")
  @ApiImplicitParams(
    Array(
      new ApiImplicitParam(name = "amountAsset", value = "Amount Asset Id in Pair, or 'WAVES'", dataType = "string", paramType = "path"),
      new ApiImplicitParam(name = "priceAsset", value = "Price Asset Id in Pair, or 'WAVES'", dataType = "string", paramType = "path")
    ))
  def orderBookDelete: Route = (path("orderbook" / AssetPairPM) & delete & withAuth) { p =>
    withAssetPair(p) { pair =>
      complete((matcher ? DeleteOrderBookRequest(pair)).mapTo[MatcherResponse])
    }
  }

  @Path("/transactions/{orderId}")
  @ApiOperation(value = "Get Exchange Transactions for order",
                notes = "Get all exchange transactions created by DEX on execution of the given order",
                httpMethod = "GET")
  @ApiImplicitParams(
    Array(
      new ApiImplicitParam(name = "orderId", value = "Order Id", dataType = "string", paramType = "path")
    ))
  def getTransactionsByOrder: Route = (path("transactions" / ByteStrPM) & get) { orderId =>
    complete((txWriter ? GetTransactionsByOrder(orderId)).mapTo[MatcherResponse])
  }
}

object MatcherApiRoute {
  private implicit val timeout: Timeout = 5.seconds

  val cancelExecutor: ExecutionContextExecutor = ExecutionContext.fromExecutor(Executors.newCachedThreadPool())

  val expiration = 15.minutes

  val cancelRequestsTimestamps: scala.collection.mutable.Map[String, Duration] =
    scala.collection.mutable.Map().withDefaultValue(NTP.correctedTime().millis)

  def checkReuse(address: String, timestamp: Duration) = synchronized {
    val old = cancelRequestsTimestamps(address)
    if (old >= timestamp) {
      true
    } else {
      cancelRequestsTimestamps(address) = timestamp
      false
    }
  }

  def checkTimestamp(address: String, timestamp: Duration)(proc: => Future[(StatusCode, JsValue)]): Future[(StatusCode, JsValue)] = {
    val correct = NTP.correctedTime().millis
    val delta   = timestamp - correct
    if (delta < -60.second) {
      Future.successful(StatusCodes.BadRequest -> Json.obj("message" -> "Timestamp is from future"))
    } else if (delta > expiration) {
      Future.successful(StatusCodes.BadRequest -> Json.obj("message" -> "Timestamp is too old"))
    } else if (checkReuse(address, timestamp)) {
      Future.successful(StatusCodes.BadRequest -> Json.obj("message" -> "Timestamp has already been used"))
    } else {
      proc
    }
  }

  def orderJson(order: Order, orderInfo: OrderInfo): JsObject =
    Json.obj(
      "id"        -> order.idStr(),
      "type"      -> order.orderType.toString,
      "amount"    -> order.amount,
      "price"     -> order.price,
      "timestamp" -> order.timestamp,
      "filled"    -> orderInfo.filled,
      "status"    -> orderInfo.status.name,
      "assetPair" -> order.assetPair.json
    )
}<|MERGE_RESOLUTION|>--- conflicted
+++ resolved
@@ -18,7 +18,7 @@
 import com.wavesplatform.matcher.market.MatcherTransactionWriter.GetTransactionsByOrder
 import com.wavesplatform.matcher.market.OrderBookActor._
 import com.wavesplatform.matcher.market.OrderHistoryActor
-import com.wavesplatform.matcher.market.OrderHistoryActor._
+import com.wavesplatform.matcher.market.OrderHistoryActor.{DeleteOrderFromHistory, GetTradableBalance}
 import com.wavesplatform.matcher.model._
 import com.wavesplatform.matcher.{AssetPairBuilder, MatcherSettings}
 import com.wavesplatform.metrics.TimerExt
@@ -129,9 +129,7 @@
     ))
   def marketStatus: Route = (path("orderbook" / AssetPairPM / "status") & get) { p =>
     withAssetPair(p, redirectToInverse = true) { pair =>
-      onComplete((matcher ? GetMarketStatusRequest(pair)).mapTo[MatcherResponse]) { t =>
-        complete(t.fold(ex => StatusCodes.InternalServerError -> s"An error occurred: ${ex.getMessage}", resp => resp.code -> resp.json))
-      }
+      complete((matcher ? GetMarketStatusRequest(pair)).mapTo[MatcherResponse])
     }
   }
 
@@ -155,15 +153,9 @@
     (pathEndOrSingleSlash & post) {
       json[Order] { order =>
         placeTimer.measure {
-<<<<<<< HEAD
           if (blockchain.hasScript(order.senderPublicKey.toAddress) &&
               !blockchain.isFeatureActivated(BlockchainFeatures.SmartAccountTrading, blockchain.height)) {
-            val resp = StatusCodeMatcherResponse(StatusCodes.BadRequest, "Trading on scripted account isn't allowed yet.")
-            Future.successful(resp.code -> resp.json)
-=======
-          if (blockchain.hasScript(order.senderPublicKey.toAddress)) {
             Future.successful[MatcherResponse](StatusCodes.BadRequest -> "Trading on scripted account isn't allowed yet.")
->>>>>>> c9447805
           } else {
             log.trace(s"Placing ${order.id()}")
             (matcher ? order).mapTo[MatcherResponse]
@@ -173,50 +165,6 @@
     }
   }
 
-<<<<<<< HEAD
-  @Path("/orderbook/cancel")
-  @ApiOperation(
-    value = "Cancel orders",
-    notes = "Cancel all previously submitted orders if it's not already filled completely",
-    httpMethod = "POST",
-    produces = "application/json",
-    consumes = "application/json"
-  )
-  @ApiImplicitParams(
-    Array(
-      new ApiImplicitParam(
-        name = "body",
-        value = "Json with data",
-        required = true,
-        paramType = "body",
-        dataType = "com.wavesplatform.matcher.api.CancelOrderRequest"
-      )
-    ))
-  def cancelAll: Route = (path("orderbook" / "cancel") & post) {
-    implicit val ec = MatcherApiRoute.cancelExecutor
-    json[CancelOrderRequest] { req =>
-      if (req.isSignatureValid()) {
-        req.timestamp match {
-          case None => InvalidSignature
-          case Some(timestamp) =>
-            val address = req.senderPublicKey.address
-            MatcherApiRoute.checkTimestamp(address, timestamp.millis) {
-              val requests = DBUtils
-                .ordersByAddress(db, req.senderPublicKey.toAddress, Set.empty, activeOnly = true, matcherSettings.maxOrdersPerRequest)
-                .map {
-                  case (order, _) =>
-                    orderBook(order.assetPair).fold {
-                      log.warn(s"Can't find pair ${order.assetPair} for order ${order.idStr()}")
-                      Future.successful[Any](())
-                    } { x =>
-                      cancelTimer.measure(x ? CancelOrder(order.assetPair, req.senderPublicKey, ByteStr(order.id())))
-                    }
-                }
-
-              Future.sequence(requests).map { _ =>
-                StatusCodes.OK -> Json.obj("status" -> "Cancelled")
-              }
-=======
   private def cancelOrder(orderId: ByteStr, senderPublicKey: Option[PublicKeyAccount]): ToResponseMarshallable = {
     val st = cancelTimer.start()
     DBUtils.orderInfo(db, orderId).status match {
@@ -243,7 +191,6 @@
                     case Some(_) => StatusCodes.OK
                   }
                   .andThen { case _ => st.stop() }
->>>>>>> c9447805
             }
         }
     }
@@ -273,38 +220,10 @@
     withAssetPair(p) { pair =>
       orderBook(pair).fold[Route](complete(StatusCodes.NotFound -> Json.obj("message" -> "Invalid asset pair"))) { _ =>
         json[CancelOrderRequest] { req =>
-<<<<<<< HEAD
-          if (req.isSignatureValid())
-            req.orderId match {
-              case Some(id) =>
-                cancelTimer
-                  .measure(oba ? CancelOrder(pair, req.senderPublicKey, id))
-                  .mapTo[MatcherResponse]
-                  .map(r => r.code -> r.json)
-
-              case None =>
-                val requests = DBUtils
-                  .ordersByAddressAndPair(db, req.senderPublicKey.toAddress, pair, activeOnly = true)
-                  .map {
-                    case (order, _) =>
-                      orderBook(order.assetPair).fold {
-                        log.warn(s"Can't find pair ${order.assetPair} for order ${order.idStr()}")
-                        Future.successful[Any](())
-                      } { x =>
-                        cancelTimer.measure(x ? CancelOrder(order.assetPair, req.senderPublicKey, ByteStr(order.id())))
-                      }
-                  }
-
-                Future.sequence(requests).map { _ =>
-                  StatusCodes.OK -> Json.obj("status" -> "Cancelled")
-                }
-            } else InvalidSignature
-=======
           if (req.isSignatureValid()) req.orderId match {
             case Some(id) => cancelOrder(id, Some(req.sender))
             case None     => NotImplemented("Batch cancel is not supported yet")
           } else InvalidSignature
->>>>>>> c9447805
         }
       }
     }
@@ -493,13 +412,7 @@
     ))
   def orderStatus: Route = (path("orderbook" / AssetPairPM / ByteStrPM) & get) { (p, orderId) =>
     withAssetPair(p, redirectToInverse = true, s"/$orderId") { _ =>
-<<<<<<< HEAD
-      val status = DBUtils.orderInfo(db, orderId.arr).status
-      val code   = if (status == LimitOrder.NotFound) StatusCodes.NotFound else StatusCodes.OK
-      complete(code -> status.json)
-=======
       complete(StatusCodes.OK -> DBUtils.orderInfo(db, orderId).status.json)
->>>>>>> c9447805
     }
   }
 
