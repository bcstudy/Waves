--- conflicted
+++ resolved
@@ -12,11 +12,7 @@
 
   implicit val fileReader: ValueReader[File] = (cfg, path) => new File(cfg.getString(path))
   implicit val byteStrReader: ValueReader[ByteStr] = (cfg, path) => ByteStr.decodeBase58(cfg.getString(path)).get
-<<<<<<< HEAD
-  implicit val javaDurationReader: ValueReader[Duration] = (cfg, path) => cfg.getDuration(path)
   implicit val shortValueReader: ValueReader[Short] = (cfg, path) => cfg.getLong(path).toShort
-=======
->>>>>>> 69514d46
 
   def loadConfig(userConfig: Config): Config = {
     ConfigFactory
