--- conflicted
+++ resolved
@@ -63,11 +63,7 @@
     }
   }
 
-<<<<<<< HEAD
-  override def removeAfter(blockId: BlockId): Unit = write { implicit l =>
-=======
-  override def removeAfter(blockId: BlockId): Boolean = {
->>>>>>> c14013cf
+  override def removeAfter(blockId: BlockId): Boolean = write { implicit l =>
     bc.heightOf(blockId) match {
       case Some(height) =>
         logHeights(s"Rollback to height $height started:")
