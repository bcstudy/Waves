package com.wavesplatform.state2

import cats.Monoid
import cats.implicits._
import com.google.common.primitives.{Bytes, Ints, Longs}
import com.wavesplatform.db._
import com.wavesplatform.utils._
<<<<<<< HEAD
import org.iq80.leveldb.{DB, WriteBatch}
import scorex.account.{Address, Alias}

import scala.util.Try

class StateStorage private(db: DB) extends SubStorage(db, "state") with PropertiesStorage with VersionedStorage {
=======
import org.h2.mvstore.`type`.ObjectDataType
import org.h2.mvstore.MVMap
import scorex.account.Address
import scorex.utils.{LogMVMapBuilder, NTP, Time}

import scala.util.Try

class StateStorage private(file: Option[File], time: Time) extends VariablesStorage(createMVStore(file)) with VersionableStorage with AutoCloseable {
>>>>>>> dccf0db8

  import StateStorage._

  override protected val Version = 2

  private val HeightPrefix = "state-height".getBytes(Charset)
  private val TransactionsPrefix = "txs".getBytes(Charset)
  private val AccountTransactionsLengthsPrefix = "acc-txs-len".getBytes(Charset)
  private val WavesBalancePrefix = "waves-bal".getBytes(Charset)
  private val AddressesIndexPrefix = "add-idx".getBytes(Charset)
  private val AssetBalancePrefix = "asset-bal".getBytes(Charset)
  private val AddressAssetsPrefix = "address-assets".getBytes(Charset)
  private val AssetsPrefix = "assets".getBytes(Charset)
  private val OrderFillsPrefix = "ord-fls".getBytes(Charset)
  private val AccountTransactionIdsPrefix = "acc-ids".getBytes(Charset)
  private val PaymentTransactionHashesPrefix = "pmt-hash".getBytes(Charset)
  private val BalanceSnapshotsPrefix = "bal-snap".getBytes(Charset)
  private val LastBalanceHeightPrefix = "bal-h".getBytes(Charset)
  private val AliasToAddressPrefix = "alias-address".getBytes(Charset)
  private val AddressToAliasPrefix = "address-alias".getBytes(Charset)
  private val LeaseStatePrefix = "lease-state".getBytes(Charset)
  private val LeaseIndexPrefix = "lease-idx".getBytes(Charset)
  private val MaxAddress = "max-address"
  private val LeasesCount = "leases-count"

  def getHeight: Int = get(makeKey(HeightPrefix, 0)).map(Ints.fromByteArray).getOrElse(0)

  def setHeight(b: Option[WriteBatch], height: Int): Unit = put(makeKey(HeightPrefix, 0), Ints.toByteArray(height), b)

  def getTransaction(id: ByteStr): Option[(Int, Array[Byte])] =
    get(makeKey(TransactionsPrefix, id.arr)).map(TransactionsValueCodec.decode).map(_.explicitGet().value)

  def putTransactions(b: Option[WriteBatch], diff: Diff): Unit = {
    diff.transactions.foreach { case (id, (h, tx, _)) =>
      put(makeKey(TransactionsPrefix, id.arr), TransactionsValueCodec.encode((h, tx.bytes())))
    }

    putOrderFills(b, diff.orderFills)
    putPortfolios(b, diff.portfolios)
    putIssuedAssets(b, diff.issuedAssets)
    putAccountTransactionsIds(b, diff.accountTransactionIds)

    diff.paymentTransactionIdsByHashes.foreach { case (hash, id) =>
      put(makeKey(PaymentTransactionHashesPrefix, hash.arr), id.arr, b)
    }

    putAliases(b, diff.aliases)
    putLeases(b, diff.leaseState)

  }

  def getWavesBalance(address: Address): Option[(Long, Long, Long)] =
    get(makeKey(WavesBalancePrefix, address.bytes.arr)).map(WavesBalanceValueCodec.decode).map(_.explicitGet().value)

<<<<<<< HEAD
  def getAssetBalance(address: Address, asset: ByteStr): Option[Long] =
    get(makeKey(AssetBalancePrefix, Bytes.concat(address.bytes.arr, asset.arr))).map(Longs.fromByteArray)
=======
  def setHeight(i: Int): Unit = {
    putInt(heightKey, i)
    heightTimestamp = time.getTimestamp()
  }
>>>>>>> dccf0db8

  def getAssetInfo(asset: ByteStr): Option[AssetInfo] =
    get(makeKey(AssetsPrefix, asset.arr)).map(AssetInfoCodec.decode).map(_.explicitGet().value)

  def getAccountTransactionIds(address: Address, index: Int): Option[ByteStr] =
    get(makeKey(AccountTransactionIdsPrefix, accountIntKey(address, index))).map(b => ByteStr(b))

  def getAccountTransactionsLengths(address: Address): Option[Int] =
    get(makeKey(AccountTransactionsLengthsPrefix, address.bytes.arr)).map(Ints.fromByteArray)

  def getBalanceSnapshots(address: Address, height: Int): Option[(Int, Long, Long)] =
    get(makeKey(BalanceSnapshotsPrefix, accountIntKey(address, height))).map(BalanceSnapshotValueCodec.decode).map(_.explicitGet().value)

  def putBalanceSnapshots(b: Option[WriteBatch], address: Address, height: Int, value: (Int, Long, Long)): Unit =
    put(makeKey(BalanceSnapshotsPrefix, accountIntKey(address, height)), BalanceSnapshotValueCodec.encode(value), b)

  def putWavesBalance(b: Option[WriteBatch], address: Address, value: (Long, Long, Long)): Unit = {
    updateAddressesIndex(Seq(address.bytes.arr), b)
    put(makeKey(WavesBalancePrefix, address.bytes.arr), WavesBalanceValueCodec.encode(value), b)
  }

  def getPaymentTransactionHashes(hash: ByteStr): Option[ByteStr] =
    get(makeKey(PaymentTransactionHashesPrefix, hash.arr)).map(b => ByteStr(b))

  def getAddressOfAlias(alias: Alias): Option[Address] =
    get(makeKey(AliasToAddressPrefix, alias.bytes.arr)).map(b => Address.fromBytes(b).explicitGet())

  def getAddressAliases(address: Address): Option[Seq[Alias]] =
    get(makeKey(AddressToAliasPrefix, address.bytes.arr)).map(AliasSeqCodec.decode).map(_.explicitGet().value)

  def getOrderFills(id: ByteStr): Option[OrderFillInfo] =
    get(makeKey(OrderFillsPrefix, id.arr)).map(OrderFillInfoValueCodec.decode).map(_.explicitGet().value)

  def getLeaseState(id: ByteStr): Option[Boolean] = get(makeKey(LeaseStatePrefix, id.arr)).map(b => b.head == 1.toByte)

  def getActiveLeases: Option[Seq[ByteStr]] = {
    val count = getIntProperty(LeasesCount).getOrElse(0)
    val result = (0 until count).foldLeft(Seq.empty[ByteStr]) { (r, i) =>
      val maybeLease = get(makeKey(LeaseIndexPrefix, i))
      val maybeLeaseState = maybeLease.flatMap(l => get(makeKey(LeaseStatePrefix, l)).map(b => b.head == 1.toByte))
      if (maybeLeaseState.contains(true)) r :+ ByteStr(maybeLease.get) else r
    }
    if (result.isEmpty) None else Some(result)
  }

  def getLastBalanceSnapshotHeight(address: Address): Option[Int] =
    get(makeKey(LastBalanceHeightPrefix, address.bytes.arr)).map(Ints.fromByteArray)

  def putLastBalanceSnapshotHeight(b: Option[WriteBatch], address: Address, height: Int): Unit =
    put(makeKey(LastBalanceHeightPrefix, address.bytes.arr), Ints.toByteArray(height), b)

  def allPortfolios: Map[Address, Portfolio] = {
    val maxAddressIndex = getIntProperty(MaxAddress).getOrElse(0)
    log.info(s"Accounts count: $maxAddressIndex")
    (0 until maxAddressIndex).flatMap({ i =>
      val maybeAddressBytes = get(makeKey(AddressesIndexPrefix, i))
      val maybeAddress = maybeAddressBytes.flatMap { addressBytes => Address.fromBytes(addressBytes).toOption }
      val maybeBalances = maybeAddress.flatMap { address => getWavesBalance(address) }
      val maybeAssetsBalances = maybeAddress.flatMap { address => getAssetBalanceMap(address) }

      (maybeAddress, maybeBalances, maybeAssetsBalances) match {
        case (Some(a), Some(b), Some(c)) =>
          Some(a -> Portfolio(b._1, LeaseInfo(b._2, b._3), c))
        case _ => None
      }
    })(scala.collection.breakOut)
  }

  def getAssetBalanceMap(address: Address): Option[Map[ByteStr, Long]] = {
    val assets = get(makeKey(AddressAssetsPrefix, address.bytes.arr)).map(Id32SeqCodec.decode).map(_.explicitGet().value)
    if (assets.isDefined) {
      val result = assets.get.foldLeft(Map.empty[ByteStr, Long]) { (m, a) =>
        val key = makeKey(AssetBalancePrefix, Bytes.concat(address.bytes.arr, a.arr))
        val balance = get(key).map(Longs.fromByteArray).getOrElse(0L)
        m.updated(a, balance)
      }
      Some(result)
    } else None
  }

<<<<<<< HEAD

  override def removeEverything(b: Option[WriteBatch]): Unit = {
    putIntProperty(MaxAddress, 0, b)
    putIntProperty(LeasesCount, 0, b)
    super.removeEverything(b)
  }

  private def putOrderFills(b: Option[WriteBatch], fills: Map[ByteStr, OrderFillInfo]): Unit =
    fills.foreach { case (id, info) =>
      val key = makeKey(OrderFillsPrefix, id.arr)
      val existing = get(key).map(OrderFillInfoValueCodec.decode).map(_.explicitGet().value).getOrElse(Monoid[OrderFillInfo].empty)
      val updated = existing.combine(info)
      put(key, OrderFillInfoValueCodec.encode(updated), b)
    }

  private def updateAddressesIndex(addresses: Iterable[Array[Byte]], b: Option[WriteBatch]): Unit = {
    val n = getIntProperty(MaxAddress).getOrElse(0)
    val newAddresses = addresses.foldLeft(n) { (c, a) =>
      val key = makeKey(WavesBalancePrefix, a)
      if (get(key).isEmpty) {
        put(makeKey(AddressesIndexPrefix, c), a)
        c + 1
      } else c
    }
    putIntProperty(MaxAddress, newAddresses, b)
  }

  private def putPortfolios(b: Option[WriteBatch], portfolios: Map[Address, Portfolio]): Unit = {
    updateAddressesIndex(portfolios.keys.map(_.bytes.arr), b)
    portfolios.foreach { case (a, d) =>
      val addressBytes = a.bytes.arr

      val wavesKey = makeKey(WavesBalancePrefix, addressBytes)
      val existingWavesBalance = get(wavesKey).map(WavesBalanceValueCodec.decode).map(_.explicitGet().value).getOrElse((0L, 0L, 0L))
      val wavesBalanceValue = (
        existingWavesBalance._1 + d.balance,
        existingWavesBalance._2 + d.leaseInfo.leaseIn,
        existingWavesBalance._3 + d.leaseInfo.leaseOut
      )
      put(wavesKey, WavesBalanceValueCodec.encode(wavesBalanceValue), b)

      val addressKey = makeKey(AddressAssetsPrefix, addressBytes)
      val existingAssets = get(addressKey).map(Id32SeqCodec.decode).map(_.explicitGet().value).getOrElse(Seq.empty[ByteStr])
      val updatedAssets = existingAssets ++ d.assets.keySet
      put(addressKey, Id32SeqCodec.encode(updatedAssets.distinct))

      d.assets.foreach { case (as, df) =>
        val addressAssetKey = makeKey(AssetBalancePrefix, Bytes.concat(addressBytes, as.arr))
        val existingValue = get(addressAssetKey).map(Longs.fromByteArray).getOrElse(0L)
        val updatedValue = existingValue + df
        put(addressAssetKey, Longs.toByteArray(updatedValue), b)
      }
    }
  }

  private def putIssuedAssets(b: Option[WriteBatch], issues: Map[ByteStr, AssetInfo]): Unit =
    issues.foreach { case (id, info) =>
      val key = makeKey(AssetsPrefix, id.arr)
      val existing = get(key).map(AssetInfoCodec.decode).map(_.explicitGet().value).getOrElse(Monoid[AssetInfo].empty)
      put(key, AssetInfoCodec.encode(existing.combine(info)), b)
    }

  private def putAccountTransactionsIds(b: Option[WriteBatch], accountIds: Map[Address, List[ByteStr]]): Unit =
    accountIds.foreach { case (a, ids) =>
      val key = makeKey(AccountTransactionsLengthsPrefix, a.bytes.arr)
      val start = get(key).map(Ints.fromByteArray).getOrElse(0)
      val end = ids.reverse.foldLeft(start) { case (i, id) =>
        put(makeKey(AccountTransactionIdsPrefix, accountIntKey(a, i)), id.arr, b)
        i + 1
      }
      put(key, Ints.toByteArray(end), b)
    }

  private def putAliases(b: Option[WriteBatch], aliases: Map[Alias, Address]): Unit = {
    val map = aliases.foldLeft(Map.empty[Address, Seq[Alias]]) { (m, e) =>
      put(makeKey(AliasToAddressPrefix, e._1.bytes.arr), e._2.bytes.arr, b)
      val existingAliases = m.getOrElse(e._2, Seq.empty[Alias])
      val aliases = existingAliases :+ e._1
      m.updated(e._2, aliases.distinct)
    }
    map.foreach { e =>
      val key = makeKey(AddressToAliasPrefix, e._1.bytes.arr)
      val existing = get(key).map(AliasSeqCodec.decode).map(_.explicitGet().value).getOrElse(Seq.empty[Alias])
      val updated = existing ++ e._2
      put(key, AliasSeqCodec.encode(updated.distinct))
    }
  }

  private def putLeases(b: Option[WriteBatch], leases: Map[ByteStr, Boolean]): Unit = {
    val n = getIntProperty(LeasesCount).getOrElse(0)
    val count = leases.foldLeft(n) { (c, e) =>
      val key = makeKey(LeaseStatePrefix, e._1.arr)
      if (get(key).isDefined) {
        put(key, if (e._2) Codec.TrueBytes else Codec.FalseBytes, b)
        c
      } else {
        put(key, if (e._2) Codec.TrueBytes else Codec.FalseBytes, b)
        put(makeKey(LeaseIndexPrefix, c), e._1.arr, b)
        c + 1
      }
    }
    putIntProperty(LeasesCount, count, b)
  }
=======
  override def close(): Unit = db.close()

  private var heightTimestamp: Long = time.getTimestamp()

  def debugInfo: HeightInfo = (getHeight, heightTimestamp)
>>>>>>> dccf0db8
}

object StateStorage {

<<<<<<< HEAD
  def apply(db: DB, dropExisting: Boolean): Try[StateStorage] = createWithVerification[StateStorage](new StateStorage(db))
=======
  def apply(file: Option[File], dropExisting: Boolean, time: Time = NTP): Try[StateStorage] =
    createWithStore(file, new StateStorage(file, time), deleteExisting = dropExisting)
>>>>>>> dccf0db8

  def accountIntKey(acc: Address, index: Int): Array[Byte] = Bytes.concat(acc.bytes.arr, Ints.toByteArray(index))

}<|MERGE_RESOLUTION|>--- conflicted
+++ resolved
@@ -5,23 +5,13 @@
 import com.google.common.primitives.{Bytes, Ints, Longs}
 import com.wavesplatform.db._
 import com.wavesplatform.utils._
-<<<<<<< HEAD
 import org.iq80.leveldb.{DB, WriteBatch}
 import scorex.account.{Address, Alias}
+import scorex.utils.{NTP, Time}
 
 import scala.util.Try
 
-class StateStorage private(db: DB) extends SubStorage(db, "state") with PropertiesStorage with VersionedStorage {
-=======
-import org.h2.mvstore.`type`.ObjectDataType
-import org.h2.mvstore.MVMap
-import scorex.account.Address
-import scorex.utils.{LogMVMapBuilder, NTP, Time}
-
-import scala.util.Try
-
-class StateStorage private(file: Option[File], time: Time) extends VariablesStorage(createMVStore(file)) with VersionableStorage with AutoCloseable {
->>>>>>> dccf0db8
+class StateStorage private(db: DB, time: Time) extends SubStorage(db, "state") with PropertiesStorage with VersionedStorage {
 
   import StateStorage._
 
@@ -47,9 +37,16 @@
   private val MaxAddress = "max-address"
   private val LeasesCount = "leases-count"
 
+  private var heightTimestamp: Long = time.getTimestamp()
+
+  def debugInfo: HeightInfo = (getHeight, heightTimestamp)
+
   def getHeight: Int = get(makeKey(HeightPrefix, 0)).map(Ints.fromByteArray).getOrElse(0)
 
-  def setHeight(b: Option[WriteBatch], height: Int): Unit = put(makeKey(HeightPrefix, 0), Ints.toByteArray(height), b)
+  def setHeight(b: Option[WriteBatch], height: Int): Unit = {
+    put(makeKey(HeightPrefix, 0), Ints.toByteArray(height), b)
+    heightTimestamp = time.getTimestamp()
+  }
 
   def getTransaction(id: ByteStr): Option[(Int, Array[Byte])] =
     get(makeKey(TransactionsPrefix, id.arr)).map(TransactionsValueCodec.decode).map(_.explicitGet().value)
@@ -76,15 +73,8 @@
   def getWavesBalance(address: Address): Option[(Long, Long, Long)] =
     get(makeKey(WavesBalancePrefix, address.bytes.arr)).map(WavesBalanceValueCodec.decode).map(_.explicitGet().value)
 
-<<<<<<< HEAD
   def getAssetBalance(address: Address, asset: ByteStr): Option[Long] =
     get(makeKey(AssetBalancePrefix, Bytes.concat(address.bytes.arr, asset.arr))).map(Longs.fromByteArray)
-=======
-  def setHeight(i: Int): Unit = {
-    putInt(heightKey, i)
-    heightTimestamp = time.getTimestamp()
-  }
->>>>>>> dccf0db8
 
   def getAssetInfo(asset: ByteStr): Option[AssetInfo] =
     get(makeKey(AssetsPrefix, asset.arr)).map(AssetInfoCodec.decode).map(_.explicitGet().value)
@@ -165,7 +155,6 @@
     } else None
   }
 
-<<<<<<< HEAD
 
   override def removeEverything(b: Option[WriteBatch]): Unit = {
     putIntProperty(MaxAddress, 0, b)
@@ -269,23 +258,11 @@
     }
     putIntProperty(LeasesCount, count, b)
   }
-=======
-  override def close(): Unit = db.close()
-
-  private var heightTimestamp: Long = time.getTimestamp()
-
-  def debugInfo: HeightInfo = (getHeight, heightTimestamp)
->>>>>>> dccf0db8
 }
 
 object StateStorage {
 
-<<<<<<< HEAD
-  def apply(db: DB, dropExisting: Boolean): Try[StateStorage] = createWithVerification[StateStorage](new StateStorage(db))
-=======
-  def apply(file: Option[File], dropExisting: Boolean, time: Time = NTP): Try[StateStorage] =
-    createWithStore(file, new StateStorage(file, time), deleteExisting = dropExisting)
->>>>>>> dccf0db8
+  def apply(db: DB, dropExisting: Boolean, time: Time = NTP): Try[StateStorage] = createWithVerification[StateStorage](new StateStorage(db, time))
 
   def accountIntKey(acc: Address, index: Int): Array[Byte] = Bytes.concat(acc.bytes.arr, Ints.toByteArray(index))
 
