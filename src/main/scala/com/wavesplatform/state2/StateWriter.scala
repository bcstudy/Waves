package com.wavesplatform.state2

import java.util.concurrent.locks.ReentrantReadWriteLock

import cats.implicits._
import com.wavesplatform.metrics.Instrumented
import com.wavesplatform.state2.reader.StateReaderImpl
<<<<<<< HEAD
import scorex.serialization.Deser
import scorex.transaction.PaymentTransaction
import scorex.transaction.assets.TransferTransaction
import scorex.transaction.assets.exchange.ExchangeTransaction
=======
>>>>>>> 0e0ee641
import scorex.utils.ScorexLogging

trait StateWriter {
  def applyBlockDiff(blockDiff: BlockDiff): Unit

  def clear(): Unit
}

class StateWriterImpl(p: StateStorage, synchronizationToken: ReentrantReadWriteLock)
  extends StateReaderImpl(p, synchronizationToken) with StateWriter with ScorexLogging with Instrumented {

  override def applyBlockDiff(blockDiff: BlockDiff): Unit = write("applyBlockDiff") { implicit l =>
    val oldHeight = sp().getHeight
    val newHeight = oldHeight + blockDiff.heightDiff
    log.debug(s"Starting persist from $oldHeight to $newHeight")

    val b = sp().createBatch()

    measureLog("transactions")(sp().putTransactions(b, blockDiff.txsDiff))

    measureSizeLog("snapshots")(blockDiff.snapshots)(
      _.foreach { case (acc, snapshotsByHeight) =>
        snapshotsByHeight.foreach { case (h, snapshot) =>
          sp().putBalanceSnapshots(b, acc, h, (snapshot.prevHeight, snapshot.balance, snapshot.effectiveBalance))
        }
        sp().putLastBalanceSnapshotHeight(b, acc, snapshotsByHeight.keys.max)
      })

    sp().setHeight(b, newHeight)

<<<<<<< HEAD
    measureSizeLog("script")(blockDiff.txsDiff.scripts)(
      _.foreach { case (acc, script) => sp().scripts.put(acc.bytes, ByteStr(Deser.serializeOption(script)(_.bytes().arr))) })

    sp().setHeight(newHeight)
=======
    sp().commit(b)
>>>>>>> 0e0ee641

    log.info(s"BlockDiff commit complete. Persisted height = $newHeight")
  }

  override def clear(): Unit = write("clear") { implicit l =>
    val b = sp().createBatch()
    sp().removeEverything(b)
    sp().setHeight(b, 0)
    sp().commit(b)
  }
}<|MERGE_RESOLUTION|>--- conflicted
+++ resolved
@@ -5,13 +5,6 @@
 import cats.implicits._
 import com.wavesplatform.metrics.Instrumented
 import com.wavesplatform.state2.reader.StateReaderImpl
-<<<<<<< HEAD
-import scorex.serialization.Deser
-import scorex.transaction.PaymentTransaction
-import scorex.transaction.assets.TransferTransaction
-import scorex.transaction.assets.exchange.ExchangeTransaction
-=======
->>>>>>> 0e0ee641
 import scorex.utils.ScorexLogging
 
 trait StateWriter {
@@ -42,14 +35,7 @@
 
     sp().setHeight(b, newHeight)
 
-<<<<<<< HEAD
-    measureSizeLog("script")(blockDiff.txsDiff.scripts)(
-      _.foreach { case (acc, script) => sp().scripts.put(acc.bytes, ByteStr(Deser.serializeOption(script)(_.bytes().arr))) })
-
-    sp().setHeight(newHeight)
-=======
     sp().commit(b)
->>>>>>> 0e0ee641
 
     log.info(s"BlockDiff commit complete. Persisted height = $newHeight")
   }
