package com.wavesplatform.history

import org.h2.mvstore.MVStore
import scorex.account.Account
import scorex.block.Block
import scorex.block.Block.BlockId
import scorex.crypto.encode.Base58
import scorex.transaction.History.BlockchainScore
import scorex.transaction.ValidationError.CustomError
import scorex.transaction.{History, HistoryWriter, ValidationError}
import scorex.utils.{LogMVMapBuilder, ScorexLogging}

class HistoryWriterImpl(db: MVStore) extends HistoryWriter with ScorexLogging {
  private val blockBodyByHeight = SynchronizedAcrossInstance(db.openMap("blocks", new LogMVMapBuilder[Int, Array[Byte]]))
  private val blockIdByHeight = SynchronizedAcrossInstance(db.openMap("signatures", new LogMVMapBuilder[Int, BlockId]))
  private val heightByBlockId = SynchronizedAcrossInstance(db.openMap("signaturesReverse", new LogMVMapBuilder[BlockId, Int]))
  private val scoreByHeight = SynchronizedAcrossInstance(db.openMap("score", new LogMVMapBuilder[Int, BigInt]))

  override def appendBlock(block: Block): Either[ValidationError, Unit] = synchronizeReadWrite { implicit lock =>
    if ((height() == 0) || (this.lastBlock.uniqueId sameElements block.reference)) {
      val h = height() + 1
      blockBodyByHeight.update(_.put(h, block.bytes))
      scoreByHeight.update(_.put(h, score() + block.blockScore))
      blockIdByHeight.update(_.put(h, block.uniqueId))
      heightByBlockId.update(_.put(block.uniqueId, h))
      db.commit()
      Right(())
    } else {
      Left(CustomError(s"Failed to append block ${block.encodedId} which parent(${Base58.encode(block.reference)} is not last block in blockchain"))
    }
  }

  override def discardBlock(): Unit = synchronizeReadWrite { implicit lock =>
    val h = height()
    blockBodyByHeight.update(_.remove(h))
    val vOpt = Option(blockIdByHeight.update(_.remove(h)))
    vOpt.map(v => heightByBlockId.update(_.remove(v)))
    db.commit()
  }

  override def blockAt(height: Int): Option[Block] = synchronizeRead { implicit lock =>
    Option(blockBodyByHeight().get(height)).map(Block.parseBytes(_).get)
  }

  override def lastBlockIds(howMany: Int): Seq[BlockId] = synchronizeRead { implicit lock =>
    (Math.max(1, height() - howMany + 1) to height()).flatMap(i => Option(blockIdByHeight().get(i)))
      .reverse
  }

  override def height(): Int = synchronizeRead { implicit lock => blockIdByHeight().size() }

  override def score(): BlockchainScore = synchronizeRead { implicit lock =>
    if (height() > 0) scoreByHeight().get(height()) else 0
  }

  override def scoreOf(id: BlockId): BlockchainScore = synchronizeRead { implicit lock =>
    heightOf(id).map(scoreByHeight().get(_)).getOrElse(0)
  }

  override def heightOf(blockSignature: Array[Byte]): Option[Int] = synchronizeRead { implicit lock =>
    Option(heightByBlockId().get(blockSignature))
  }

  override def generatedBy(account: Account, from: Int, to: Int): Seq[Block] = synchronizeRead { implicit lock =>
    for {
      h <- from to to
      block <- blockAt(h)
      if block.signerData.generator.address.equals(account.address)
    } yield block
  }
<<<<<<< HEAD
}

object HistoryWriterImpl {
  def apply(db: MVStore): Either[String, HistoryWriterImpl] = {
    val h = new HistoryWriterImpl(db)
    h.synchronizeRead { implicit lock =>
      if (Set(h.blockBodyByHeight().size(), h.blockIdByHeight().size(), h.heightByBlockId().size(), h.scoreByHeight().size()).size != 1)
        Left("Block storage is inconsistent")
      else
        Right(h)
    }
  }
=======

  override def blockBytes(height: Int): Option[Array[Byte]] = synchronizeRead { implicit lock =>
    Option(blockBodyByHeight().get(height)) }
>>>>>>> 383b170b
}<|MERGE_RESOLUTION|>--- conflicted
+++ resolved
@@ -68,7 +68,9 @@
       if block.signerData.generator.address.equals(account.address)
     } yield block
   }
-<<<<<<< HEAD
+
+  override def blockBytes(height: Int): Option[Array[Byte]] = synchronizeRead { implicit lock =>
+    Option(blockBodyByHeight().get(height)) }
 }
 
 object HistoryWriterImpl {
@@ -81,9 +83,4 @@
         Right(h)
     }
   }
-=======
-
-  override def blockBytes(height: Int): Option[Array[Byte]] = synchronizeRead { implicit lock =>
-    Option(blockBodyByHeight().get(height)) }
->>>>>>> 383b170b
 }