package com.wavesplatform

import scorex.account.{Account, AddressScheme}
import scorex.transaction.{GenesisTransaction, Transaction}
import com.wavesplatform.settings.Constants
import scorex.settings.WavesHardForkParameters

/**
  * ChainParameters contains the data needed for working with an instantiation of particular chain
  */
abstract class ChainParameters extends WavesHardForkParameters {
  val initialBalance: Long
  val genesisTimestamp: Long
  val genesisTxs : Seq[Transaction]
  val addressScheme: AddressScheme
}

object TestNetParams extends ChainParameters {
  val initialBalance = Constants.UnitsInWave * Constants.TotalWaves
  val genesisTimestamp = 1478000000000L
  val singleNodeBalance = initialBalance * 0.02
  val genesisTxs = {
    val txs = Seq(
<<<<<<< HEAD
      GenesisTransaction(new Account("3N3keodUiS8WLEw9W4BKDNxgNdUpwSnpb3K"), initialBalance - 5 * Constants.UnitsInWave, genesisTimestamp),
      GenesisTransaction(new Account("3MyTvqfeLWkvjSZ1hwkhQjzipZr7Pk8dyMR"), Constants.UnitsInWave, genesisTimestamp),
      GenesisTransaction(new Account("3MqS3mVY4Yr4HoTdpWiEaq9phwbaoWS2W6A"), Constants.UnitsInWave, genesisTimestamp),
      GenesisTransaction(new Account("3N3CDuzGXB2qP5vb2NvnnDQ68HahNCfYVBg"), Constants.UnitsInWave, genesisTimestamp),
      GenesisTransaction(new Account("3N2sacZ9XTQUkLDdZZgtb1zJUAmr6oziRrU"), Constants.UnitsInWave, genesisTimestamp),
      GenesisTransaction(new Account("3N189PMB8BaxngN3fNvDRkFbvbH8xMkk328"), Constants.UnitsInWave, genesisTimestamp)
=======
      GenesisTransaction(new Account("3My3KZgFQ3CrVHgz6vGRt8687sH4oAA1qp8"), (2 * singleNodeBalance).toLong, genesisTimestamp),
      GenesisTransaction(new Account("3NBVqYXrapgJP9atQccdBPAgJPwHDKkh6A8"), singleNodeBalance.toLong, genesisTimestamp),
      GenesisTransaction(new Account("3N5GRqzDBhjVXnCn44baHcz2GoZy5qLxtTh"), singleNodeBalance.toLong, genesisTimestamp),
      GenesisTransaction(new Account("3NCBMxgdghg4tUhEEffSXy11L6hUi6fcBpd"), singleNodeBalance.toLong, genesisTimestamp),
      GenesisTransaction(new Account("3N18z4B8kyyQ96PhN5eyhCAbg4j49CgwZJx"), (initialBalance - 5 * singleNodeBalance).toLong, genesisTimestamp)
>>>>>>> c2c18da3
    )
    require(txs.foldLeft(0L)(_ + _.amount) == initialBalance)
    txs
  }
  override val addressScheme: AddressScheme = new AddressScheme {
    override val chainId: Byte = 'T'.toByte
  }

  override def allowTemporaryNegativeUntil: Long = 1477958400000L

  override def requireSortedTransactionsAfter: Long = 1477958400000L
}

object MainNetParams extends ChainParameters {
  val initialBalance = Constants.UnitsInWave * Constants.TotalWaves
  val genesisTimestamp = 1460952000000L
  val genesisTxs = {
    val txs = Seq(
      GenesisTransaction( new Account("3PAWwWa6GbwcJaFzwqXQN5KQm7H96Y7SHTQ"), initialBalance - 5 * Constants.UnitsInWave, genesisTimestamp),
      GenesisTransaction( new Account("3P8JdJGYc7vaLu4UXUZc1iRLdzrkGtdCyJM"), Constants.UnitsInWave, genesisTimestamp),
      GenesisTransaction( new Account("3PAGPDPqnGkyhcihyjMHe9v36Y4hkAh9yDy"), Constants.UnitsInWave, genesisTimestamp),
      GenesisTransaction( new Account("3P9o3ZYwtHkaU1KxsKkFjJqJKS3dLHLC9oF"), Constants.UnitsInWave, genesisTimestamp),
      GenesisTransaction( new Account("3PJaDyprvekvPXPuAtxrapacuDJopgJRaU3"), Constants.UnitsInWave, genesisTimestamp),
      GenesisTransaction( new Account("3PBWXDFUc86N2EQxKJmW8eFco65xTyMZx6J"), Constants.UnitsInWave, genesisTimestamp)
    )
    require(txs.foldLeft(0L)(_ + _.amount) == initialBalance)
    txs
  }
  override val addressScheme: AddressScheme = new AddressScheme {
    override val chainId: Byte = 'W'.toByte
  }
  override def allowTemporaryNegativeUntil: Long = 1478736000000L

  override def requireSortedTransactionsAfter: Long = 1478736000000L
}<|MERGE_RESOLUTION|>--- conflicted
+++ resolved
@@ -21,20 +21,11 @@
   val singleNodeBalance = initialBalance * 0.02
   val genesisTxs = {
     val txs = Seq(
-<<<<<<< HEAD
-      GenesisTransaction(new Account("3N3keodUiS8WLEw9W4BKDNxgNdUpwSnpb3K"), initialBalance - 5 * Constants.UnitsInWave, genesisTimestamp),
-      GenesisTransaction(new Account("3MyTvqfeLWkvjSZ1hwkhQjzipZr7Pk8dyMR"), Constants.UnitsInWave, genesisTimestamp),
-      GenesisTransaction(new Account("3MqS3mVY4Yr4HoTdpWiEaq9phwbaoWS2W6A"), Constants.UnitsInWave, genesisTimestamp),
-      GenesisTransaction(new Account("3N3CDuzGXB2qP5vb2NvnnDQ68HahNCfYVBg"), Constants.UnitsInWave, genesisTimestamp),
-      GenesisTransaction(new Account("3N2sacZ9XTQUkLDdZZgtb1zJUAmr6oziRrU"), Constants.UnitsInWave, genesisTimestamp),
-      GenesisTransaction(new Account("3N189PMB8BaxngN3fNvDRkFbvbH8xMkk328"), Constants.UnitsInWave, genesisTimestamp)
-=======
-      GenesisTransaction(new Account("3My3KZgFQ3CrVHgz6vGRt8687sH4oAA1qp8"), (2 * singleNodeBalance).toLong, genesisTimestamp),
+      GenesisTransaction(new Account("3N3keodUiS8WLEw9W4BKDNxgNdUpwSnpb3K"), (2 * singleNodeBalance).toLong, genesisTimestamp),
       GenesisTransaction(new Account("3NBVqYXrapgJP9atQccdBPAgJPwHDKkh6A8"), singleNodeBalance.toLong, genesisTimestamp),
       GenesisTransaction(new Account("3N5GRqzDBhjVXnCn44baHcz2GoZy5qLxtTh"), singleNodeBalance.toLong, genesisTimestamp),
       GenesisTransaction(new Account("3NCBMxgdghg4tUhEEffSXy11L6hUi6fcBpd"), singleNodeBalance.toLong, genesisTimestamp),
       GenesisTransaction(new Account("3N18z4B8kyyQ96PhN5eyhCAbg4j49CgwZJx"), (initialBalance - 5 * singleNodeBalance).toLong, genesisTimestamp)
->>>>>>> c2c18da3
     )
     require(txs.foldLeft(0L)(_ + _.amount) == initialBalance)
     txs
