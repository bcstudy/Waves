--- conflicted
+++ resolved
@@ -8,13 +8,6 @@
 import monix.eval.Coeval
 import play.api.libs.json.{JsObject, Json}
 import scorex.account.{Address, PrivateKeyAccount, PublicKeyAccount}
-<<<<<<< HEAD
-import scorex.crypto.encode.Base58
-import scorex.transaction.PaymentTransaction.signatureData
-=======
-import scorex.crypto.EllipticCurveImpl
-import scorex.crypto.hash.FastCryptographicHash
->>>>>>> 629d55c7
 import scorex.transaction.TransactionParser._
 
 import scala.util.{Failure, Success, Try}
@@ -24,13 +17,8 @@
                                       amount: Long,
                                       fee: Long,
                                       timestamp: Long,
-<<<<<<< HEAD
-                                      signature: ByteStr) extends Transaction {
-  override val transactionType: TransactionParser.TransactionType.Value = TransactionType.PaymentTransaction
-=======
                                       signature: ByteStr) extends SignedTransaction {
   override val transactionType = TransactionType.PaymentTransaction
->>>>>>> 629d55c7
   override val assetFee: (Option[AssetId], Long) = (None, fee)
   override val id: Coeval[AssetId] = Coeval.evalOnce(signature)
 
@@ -48,21 +36,11 @@
 
   override val bytes: Coeval[Array[Byte]] = Coeval.evalOnce(Bytes.concat(hashBytes(), signature.arr))
 
-<<<<<<< HEAD
-  val signatureValid: Coeval[Boolean] = Coeval.evalOnce(crypto.verify(signature.arr,
-    signatureData(sender, recipient, amount, fee, timestamp), sender.publicKey))
-=======
->>>>>>> 629d55c7
 }
 
 object PaymentTransaction {
 
-<<<<<<< HEAD
-
   val RecipientLength: Int = Address.AddressLength
-=======
-  val RecipientLength = Address.AddressLength
->>>>>>> 629d55c7
 
   private val SenderLength = 32
   private val FeeLength = 8
@@ -70,11 +48,7 @@
 
   def create(sender: PrivateKeyAccount, recipient: Address, amount: Long, fee: Long, timestamp: Long): Either[ValidationError, PaymentTransaction] = {
     create(sender, recipient, amount, fee, timestamp, ByteStr.empty).right.map(unsigned => {
-<<<<<<< HEAD
-      unsigned.copy(signature = ByteStr(crypto.sign(sender, signatureData(sender, recipient, amount, fee, timestamp))))
-=======
-      unsigned.copy(signature = ByteStr(EllipticCurveImpl.sign(sender, unsigned.bodyBytes())))
->>>>>>> 629d55c7
+      unsigned.copy(signature = ByteStr(crypto.sign(sender, unsigned.bodyBytes())))
     })
   }
 
