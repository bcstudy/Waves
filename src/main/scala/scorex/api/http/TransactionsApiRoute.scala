--- conflicted
+++ resolved
@@ -75,11 +75,7 @@
               path(Segment) { limitStr =>
                 Exception.allCatch.opt(limitStr.toInt) match {
                   case Some(limit) if limit > 0 && limit <= MaxTransactionsPerRequest =>
-<<<<<<< HEAD
-                    complete(Json.arr(JsArray(state.addressTransactions(a, Set.empty, 0, 1000).map {
-=======
                     complete(Json.arr(JsArray(state.addressTransactions(a, Set.empty, limit, 0).map {
->>>>>>> c598f70c
                       case (h, tx) =>
                         txToCompactJson(a, tx) + ("height" -> JsNumber(h))
                     })))
@@ -167,23 +163,6 @@
   def sign: Route = (pathPrefix("sign") & post & withAuth) {
     handleExceptions(jsonExceptionHandler) {
       json[JsObject] { jsv =>
-<<<<<<< HEAD
-        import TransactionType._
-        val txEi = TransactionType((jsv \ "type").as[Int]) match {
-          case IssueTransaction             => TransactionFactory.issueAsset(jsv.as[IssueRequest], wallet, time)
-          case TransferTransaction          => TransactionFactory.transferAsset(jsv.as[TransferRequest], wallet, time)
-          case MassTransferTransaction      => TransactionFactory.massTransferAsset(jsv.as[MassTransferRequest], wallet, time)
-          case ReissueTransaction           => TransactionFactory.reissueAsset(jsv.as[ReissueRequest], wallet, time)
-          case BurnTransaction              => TransactionFactory.burnAsset(jsv.as[BurnRequest], wallet, time)
-          case LeaseTransaction             => TransactionFactory.lease(jsv.as[LeaseRequest], wallet, time)
-          case LeaseCancelTransaction       => TransactionFactory.leaseCancel(jsv.as[LeaseCancelRequest], wallet, time)
-          case CreateAliasTransaction       => TransactionFactory.alias(jsv.as[CreateAliasRequest], wallet, time)
-          case DataTransaction              => TransactionFactory.data(jsv.as[DataRequest], wallet, time)
-          case SetScriptTransaction         => TransactionFactory.setScript(jsv.as[SetScriptRequest], wallet, time)
-          case SmartIssueTransaction        => TransactionFactory.smartIssue(jsv.as[SmartIssueRequest], wallet, time)
-          case VersionedTransferTransaction => TransactionFactory.versionedTransfer(jsv.as[VersionedTransferRequest], wallet, time)
-          case t                            => Left(GenericError(s"Bad transaction type: $t"))
-=======
         val typeId  = (jsv \ "type").as[Byte]
         val version = (jsv \ "version").asOpt[Byte].getOrElse(1.toByte)
 
@@ -201,9 +180,9 @@
               case LeaseCancelTransaction       => TransactionFactory.leaseCancel(jsv.as[LeaseCancelRequest], wallet, time)
               case CreateAliasTransaction       => TransactionFactory.alias(jsv.as[CreateAliasRequest], wallet, time)
               case DataTransaction              => TransactionFactory.data(jsv.as[DataRequest], wallet, time)
+              case SmartIssueTransaction        => TransactionFactory.smartIssue(jsv.as[SmartIssueRequest], wallet, time)
               case SetScriptTransaction         => TransactionFactory.setScript(jsv.as[SetScriptRequest], wallet, time)
             }
->>>>>>> c598f70c
         }
         r match {
           case Right(tx) => tx.json()
@@ -226,23 +205,6 @@
   def broadcast: Route = (pathPrefix("broadcast") & post) {
     handleExceptions(jsonExceptionHandler) {
       json[JsObject] { jsv =>
-<<<<<<< HEAD
-        import TransactionType._
-        val req = TransactionType((jsv \ "type").as[Int]) match {
-          case IssueTransaction             => jsv.as[SignedIssueRequest].toTx
-          case TransferTransaction          => jsv.as[SignedTransferRequest].toTx
-          case MassTransferTransaction      => jsv.as[SignedMassTransferRequest].toTx
-          case ReissueTransaction           => jsv.as[SignedReissueRequest].toTx
-          case BurnTransaction              => jsv.as[SignedBurnRequest].toTx
-          case LeaseTransaction             => jsv.as[SignedLeaseRequest].toTx
-          case LeaseCancelTransaction       => jsv.as[SignedLeaseCancelRequest].toTx
-          case CreateAliasTransaction       => jsv.as[SignedCreateAliasRequest].toTx
-          case DataTransaction              => jsv.as[SignedDataRequest].toTx
-          case SetScriptTransaction         => jsv.as[SignedSetScriptRequest].toTx
-          case SmartIssueTransaction        => jsv.as[SignedSmartIssueRequest].toTx
-          case VersionedTransferTransaction => jsv.as[SignedVersionedTransferRequest].toTx
-          case t                            => Left(GenericError(s"Bad transaction type: $t"))
-=======
         val typeId  = (jsv \ "type").as[Byte]
         val version = (jsv \ "version").asOpt[Byte].getOrElse(1.toByte)
 
@@ -260,9 +222,9 @@
               case LeaseCancelTransaction       => jsv.as[SignedLeaseCancelRequest].toTx
               case CreateAliasTransaction       => jsv.as[SignedCreateAliasRequest].toTx
               case DataTransaction              => jsv.as[SignedDataRequest].toTx
+              case SmartIssueTransaction        => jsv.as[SignedSmartIssueRequest].toTx
               case SetScriptTransaction         => jsv.as[SignedSetScriptRequest].toTx
             }
->>>>>>> c598f70c
         }
         doBroadcast(r)
       }
