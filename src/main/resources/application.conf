# Waves node settings in HOCON
# HOCON specification: https://github.com/lightbend/config/blob/master/HOCON.md
waves {
  # Node base directory
  directory = ${user.home}"/waves"
  data-directory = ${waves.directory}"/data"
  leveldb-cache-size = 256M

  # P2P Network settings
  network {
    # Peers and blacklist storage file
    file = ${waves.directory}"/peers.dat"

    # String with IP address and port to send as external address during handshake. Could be set automatically if UPnP
    # is enabled.
    #
    # If `declared-address` is set, which is the common scenario for nodes running in the cloud, the node will just
    # listen to incoming connections on `bind-address:port` and broadcast its `declared-address` to its peers. UPnP
    # is supposed to be disabled in this scenario.
    #
    # If declared address is not set and UPnP is not enabled, the node will not listen to incoming connections at all.
    #
    # If declared address is not set and UPnP is enabled, the node will attempt to connect to an IGD, retrieve its
    # external IP address and configure the gateway to allow traffic through. If the node succeeds, the IGD's external
    # IP address becomes the node's declared address.
    #
    # In some cases, you may both set `decalred-address` and enable UPnP (e.g. when IGD can't reliably determine its
    # external IP address). In such cases the node will attempt to configure an IGD to pass traffic from external port
    # to `bind-address:port`. Please note, however, that this setup is not recommended.
    # declared-address = "1.2.3.4:6863"

    # Network address
    bind-address = "0.0.0.0"

    # Port number
    port = 6863

    # Node name to send during handshake. Comment this string out to set random node name.
    # node-name = "default-node-name"

    # Node nonce to send during handshake. Should be different if few nodes runs on the same external IP address. Comment this out to set random nonce.
    # nonce = 0

    # List of IP addresses of well known nodes.
    known-peers = ["52.30.47.67:6863", "52.28.66.217:6863", "52.77.111.219:6863", "52.51.92.182:6863"]

    # How long the information about peer stays in database after the last communication with it
    peers-data-residence-time = 1d

    # How long peer stays in blacklist after getting in it
    black-list-residence-time = 15m

    # How many network inbound network connections can be made
    max-inbound-connections = 30

    # Number of outbound network connections
    max-outbound-connections = 30

    # Number of connections from single host
    max-single-host-connections = 3

    # Timeout on network communication with other peers
    connection-timeout = 30s

    # Size of circular buffer to store unverified (not properly handshaked) peers
    max-unverified-peers = 100

    # If yes the node requests peers and sends known peers
    enable-peers-exchange = yes

    # If yes the node can blacklist others
    enable-blacklisting = yes

    # How often connected peers list should be broadcasted
    peers-broadcast-interval = 2m

    # When accepting connection from remote peer, this node will wait for handshake for no longer than this value. If
    # remote peer fails to send handshake within this interval, it gets blacklisted. Likewise, when connecting to a
    # remote peer, this node will wait for handshake response for no longer than this value. If remote peer does not
    # respond in a timely manner, it gets blacklisted.
    handshake-timeout = 30s

    suspension-residence-time = 1m

    upnp {
      # Enable UPnP tunnel creation only if you router/gateway supports it. Useful if your node is runnin in home
      # network. Completely useless if you node is in cloud.
      enable = no

      # UPnP timeouts
      gateway-timeout = 7s
      discover-timeout = 3s
    }

    # Logs incoming and outgoing messages
    traffic-logger {
      # Codes of transmitted messages to ignore. See MessageSpec.messageCode
      ignore-tx-messages = [23, 25] # BlockMessageSpec, TransactionMessageSpec

      # Codes of received messages to ignore. See MessageSpec.messageCode
      ignore-rx-messages = [25] # TransactionMessageSpec
    }
  }

  # Wallet settings
  wallet {
    # Path to wallet file
    file = ${waves.directory}"/wallet/wallet.dat"

    # Password to protect wallet file
    password = "some string as password"

    # By default, the node will attempt to generate a new seed. To use a specific seed, uncomment the following line and
    # specify your base58-encoded seed.
    # seed = "BASE58SEED"
  }

  # Blockchain settings
  blockchain {
    # Max transactions per block diff, affects size of atomic persistence.
    max-transactions-per-block-diff = 6000

    # Amount of blocks in memory. Fast rollback is possible up to this value.
    min-blocks-in-memory = 100

    # Blockchain type. Could be TESTNET | MAINNET | CUSTOM. Default value is TESTNET.
    type = TESTNET

    # 'custom' section present only if CUSTOM blockchain type is set. It's impossible to overwrite predefined 'testnet' and 'mainnet' configurations.
    #    custom {
    #      # Address feature character. Used to prevent mixing up addresses from different networks.
    #      address-scheme-character = "C"
    #
    #      # Timestamps/heights of activation/deactivation of different functions.
    #      functionality {
    #
    #        # Blocks period for feature checking and activation
    #        feature-check-blocks-period = 10000
    #
    #        # Blocks required to accept feature
    #        blocks-for-feature-activation = 9000
    #
    #        allow-temporary-negative-until = 0
    #        allow-invalid-payment-transactions-by-timestamp = 0
    #        require-sorted-transactions-after = 0
    #        generation-balance-depth-from-50-to-1000-after-height = 0
    #        minimal-generating-balance-after = 0
    #        allow-transactions-from-future-until = 0
    #        allow-unissued-assets-until = 0
    #        block-version-3-after-height = 0
    #        pre-activated-features {
    #          1 = 100
    #          2 = 200
    #        }
    #      }
    #
    #      # List of genesis transactions
    #      genesis {
    #        # Timestamp of genesis block and transactions in it
    #        timestamp = 1460678400000
    #
    #        # Genesis block signature
    #        signature = "BASE58BLOCKSIGNATURE"
    #
    #        # Initial balance in smallest units
    #        initial-balance = 100000000000000
    #
    #        # Initial base target
    #        initial-base-target =153722867
    #
    #        # Average delay between blocks
    #        average-block-delay = 60s
    #
    #        # List of genesis transactions
    #        transactions = [
    #          {recipient = "BASE58ADDRESS1", amount = 50000000000000},
    #          {recipient = "BASE58ADDRESS2", amount = 50000000000000}
    #        ]
    #      }
    #    }
  }

  # Checkpoints settings
  checkpoints {
    # Public key for checkpoints verification, default TESTNET public key
    public-key = "4PvoqxpWi7kCA9N3UXcEB9CZx4iPPeHX9jSYdAioPhnr"
  }

  # Transaction fees for different types of transactions
  fees {
    issue {
      WAVES = 100000000
    }
    transfer {
      WAVES = 100000
    }
    mass-transfer {
      # Fee for MassTransfer transaction is calculated as
      # [transfer fee] + [mass transfer fee] * [number of transfers in transaction]
      WAVES = 50000
    }
    reissue {
      WAVES = 100000
    }
    burn {
      WAVES = 100000
    }
    exchange {
      WAVES = 300000
    }
    lease {
      WAVES = 100000
    }
    lease-cancel {
      WAVES = 100000
    }
    create-alias {
      WAVES = 100000
    }
<<<<<<< HEAD
    data {
      # fee = [data fee] * [size in Kbytes]
=======
    set-script {
      WAVES = 100000
    }
    versioned-transfer {
>>>>>>> 84bc1fbc
      WAVES = 100000
    }
  }

  # Matcher settings
  matcher {
    # Enable/disable matcher
    enable = no

    # Matcher's account address
    account = ""

    # Matcher REST API bind address
    bind-address = "127.0.0.1"

    # Matcher REST API port
    port = 6886

    # Minimum allowed order fee
    min-order-fee = 300000

    # Fee of order match transaction
    order-match-tx-fee = 300000

    # Matcher's directories
    matcher-directory = ${waves.directory}"/matcher"
    data-directory = ${waves.matcher.matcher-directory}"/data"
    journal-directory = ${waves.matcher.matcher-directory}"/journal"
    snapshots-directory = ${waves.matcher.matcher-directory}"/snapshots"

    leveldb-cache-size = ${waves.leveldb-cache-size}

    # Snapshots creation interval
    snapshots-interval = 1d

    # Invalid/Expired orders cleanup interval
    order-cleanup-interval = 5m

    # Maximum allowed amount of open orders
    max-open-orders = 1000

    # Maximum allowed amount of orders retrieved via REST
    rest-order-limit = 100

    # Maximum orders stored in OrderHistory per address
    max-orders-per-address = 1000

    # Base assets used as price assets
    price-assets: []

    # Predefined ordering of base assets
    predefined-pairs: []

    # Maximum difference with Matcher server time
    max-timestamp-diff = 3h

    # Blacklisted assets id
    blacklisted-assets: []

    # Blacklisted assets name
    blacklisted-names: []

    # Blacklisted addresses
    blacklisted-addresses: []

    # If enabled, the matcher cancels orders, which become invalid because of transfer and leasing transactions
    balance-watching {
      enable = no

      # If the timeout has been reached, a balance watcher actor ends processing orders
      one-address-processing-timeout = 60s
    }
  }

  # New blocks generator settings
  miner {
    # Enable/disable block generation
    enable = yes

    # Required number of connections (both incoming and outgoing) to attempt block generation. Setting this value to 0
    # enables "off-line generation".
    quorum = 1

    # Enable block generation only in the last block is not older the given period of time
    interval-after-last-block-then-generation-is-allowed = 1d

    # Interval between microblocks
    micro-block-interval = 5s

    # Mininmum time interval between blocks
    minimal-block-generation-offset = 1001ms

    # Max amount of transactions in key block
    max-transactions-in-key-block = 0

    # Max amount of transactions in micro block
    max-transactions-in-micro-block = 255

    # Miner references the best microblock which is at least this age
    min-micro-block-age = 6s
  }

  # Node's REST API settings
  rest-api {
    # Enable/disable REST API
    enable = yes

    # Network address to bind to
    bind-address = "127.0.0.1"

    # Port to listen to REST API requests
    port = 6869

    # Hash of API key string
    api-key-hash = "H6nsiifwYKYEx6YzYD7woP1XCn72RVvx6tC1zjjLXqsu"

    # Enable/disable CORS support
    cors = yes

    # Enable/disable X-API-Key from different host
    api-key-different-host = no
  }

  # Nodes synchronization settings
  synchronization {

    # How many blocks could be rolled back if fork is detected. If fork is longer than this rollback is impossible.
    max-rollback = 100

    # I don't know
    max-chain-length = 101

    # Timeout to receive all requested blocks
    synchronization-timeout = 60s

    # Time to live for broadcasted score
    score-ttl = 90s

    # Time to wait for new score updates from the remote node
    remote-score-debounce = 1s

    # Settings for invalid blocks cache
    invalid-blocks-storage {
      # Maximum elements in cache
      max-size = 30000

      # Time to store invalid blocks and blacklist their owners in advance
      timeout = 1d
    }

    # History replier caching settings
    history-replier {
      # Max microblocks to cache
      max-micro-block-cache-size = 50

      # Max blocks to cache
      max-block-cache-size = 20
    }

    # Utx synchronizer caching settings
    utx-synchronizer {
      # Max microblocks to cache
      network-tx-cache-size = 1000000

      # Max time an unconfirmed transaction lives in cache
      network-tx-cache-time = 10s

      # Max number of transactions in buffer. When the limit is reached, the node processes all transactions in batch
      max-buffer-size = 500

      # Max time for buffer. When time is out, the node processes all transactions in batch
      max-buffer-time = 100ms
    }

    # MicroBlock synchronizer settings
    micro-block-synchronizer {
      # How much time to wait before a new request of a microblock will be done
      wait-response-timeout = 2s

      # How much time to remember processed microblock signatures
      processed-micro-blocks-cache-timeout = 3m

      # How much time to remember microblocks and their nodes to prevent same processing
      inv-cache-timeout = 45s
    }
  }

  # Unverified transactions pool settings
  utx {
    # Pool size
    max-size = 100000
    # Evict transaction from UTX pool after it gets older than specified
    max-transaction-age = 90m
    # Utx cleanup task interval
    cleanup-interval = 5m
    # Blacklist transactions from these addresses (Base58 strings)
    blacklist-sender-addresses = []
    # Allow transfer transactions from the blacklisted addresses to these recipients (Base58 strings)
    allow-blacklisted-transfer-to = []
  }

  features {
    auto-shutdown-on-unsupported-feature = yes
    supported = [1, 2]
  }
}

# Performance metrics
kamon {
  # Which modules are enabled. Set to "yes", if you want to enable
  modules {
    # Custom metrics (see Kamon.metrics.* in code)
    kamon-influxdb.auto-start = no

    # Memory, CPU, Disk and Network usage information
    kamon-system-metrics.auto-start = no
  }

  influxdb {
    hostname = "127.0.0.1"
    port = 8086
    database = "mydb"
    application-name = "waves-node"

    # authentication {
    #   user = ""
    #   password = ""
    # }
  }

  internal-config {
    akka.loggers = ["akka.event.slf4j.Slf4jLogger"]
  }
}

metrics {
  enable = no
  node-id = -1

  influx-db {
    uri = "http://"${kamon.influxdb.hostname}":"${kamon.influxdb.port}
    db = ${kamon.influxdb.database}

    # username = ${kamon.influxdb.authentication.user}
    # password = ${kamon.influxdb.authentication.password}

    batch-actions = 100
    batch-flash-duration = 5s
  }
}

# WARNING: No user-configurable settings below this line.
akka {
  loglevel = "INFO"
  loggers = ["akka.event.slf4j.Slf4jLogger"]
  logging-filter = "akka.event.slf4j.Slf4jLoggingFilter"
  log-dead-letters-during-shutdown = false

  actor {
    guardian-supervisor-strategy = "com.wavesplatform.actor.RootActorSystem$EscalatingStrategy"
    serializers.matcher = "com.wavesplatform.matcher.model.MatcherSerializer"
    serialization-bindings {
      "java.io.Serializable" = none
      "com.wavesplatform.matcher.model.Events$Event" = matcher
      "com.wavesplatform.matcher.market.OrderBookActor$Snapshot" = matcher
      "com.wavesplatform.matcher.market.MatcherActor$OrderBookCreated" = matcher
    }
    deployment {
      /matcher/order-watcher-router {
        router = round-robin-pool
        nr-of-instances = 3
      }
    }
  }

  http.server.parsing {
    max-method-length = 64
    max-content-length = 1m
  }

  io.tcp {
    direct-buffer-size = 1536 KiB
    trace-logging = off
  }

  persistence {
    journal {
      plugin = akka.persistence.journal.leveldb
      leveldb {
        dir = ${waves.matcher.journal-directory}
        native = on
      }
    }
    snapshot-store {
      plugin = akka.persistence.snapshot-store.local
      local.dir = ${waves.matcher.snapshots-directory}
    }
  }
}<|MERGE_RESOLUTION|>--- conflicted
+++ resolved
@@ -217,15 +217,14 @@
     create-alias {
       WAVES = 100000
     }
-<<<<<<< HEAD
     data {
       # fee = [data fee] * [size in Kbytes]
-=======
+      WAVES = 100000
+    }
     set-script {
       WAVES = 100000
     }
     versioned-transfer {
->>>>>>> 84bc1fbc
       WAVES = 100000
     }
   }
