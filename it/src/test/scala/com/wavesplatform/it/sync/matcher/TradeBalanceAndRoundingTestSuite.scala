--- conflicted
+++ resolved
@@ -244,10 +244,7 @@
       assertBadRequestAndResponse(matcherNode.placeOrder(bobNode, wctWavesPair, SELL, wctWavesPrice, wctWavesSellAmount / 2),
                                   "Not enough tradable balance")
 
-<<<<<<< HEAD
-      bobNode.cancelLease(bobNode.address, leaseTxId, leasingFee)
-=======
-      val cancelLeaseTxId = bobNode.cancelLease(bobNode.address, leaseTxId, fee).id
+      val cancelLeaseTxId = bobNode.cancelLease(bobNode.address, leaseTxId, leasingFee).id
       nodes.waitForHeightAriseAndTxPresent(cancelLeaseTxId)
     }
   }
@@ -270,8 +267,7 @@
       nodes.waitForHeightAriseAndTxPresent(exchangeTx.id)
 
       matcherNode.reservedBalance(bobNode) shouldBe empty
-      matcherNode.cancelOrder(aliceNode, ethWavesPair, counterId2)
->>>>>>> 058586ec
+      matcherNode.cancelOrder(aliceNode, ethWavesPair, Some(counterId2))
     }
   }
 
